/**
 * Copyright (C) 2009-2012 Typesafe Inc. <http://www.typesafe.com>
 */

package akka.cluster

import akka.actor._
import akka.actor.Status._
import akka.remote._
import akka.routing._
import akka.event.Logging
import akka.dispatch.Await
import akka.pattern.ask
import akka.util._
import akka.util.duration._
import akka.ConfigurationException
import java.util.concurrent.atomic.{ AtomicReference, AtomicBoolean }
import java.util.concurrent.TimeUnit._
import java.util.concurrent.TimeoutException
import akka.jsr166y.ThreadLocalRandom
import java.lang.management.ManagementFactory
import javax.management._
import scala.collection.immutable.{ Map, SortedSet }
import scala.annotation.tailrec
import com.google.protobuf.ByteString
import akka.util.internal.HashedWheelTimer
import akka.dispatch.MonitorableThreadFactory

/**
 * Interface for membership change listener.
 */
trait MembershipChangeListener {
  def notify(members: SortedSet[Member]): Unit
}

/**
 * Interface for meta data change listener.
 */
trait MetaDataChangeListener {
  def notify(meta: Map[String, Array[Byte]]): Unit
}

/**
 * Base trait for all cluster messages. All ClusterMessage's are serializable.
 *
 * FIXME Protobuf all ClusterMessages
 */
sealed trait ClusterMessage extends Serializable

/**
 * Cluster commands sent by the USER.
 */
object ClusterAction {

  /**
   * Command to join the cluster. Sent when a node (reprsesented by 'address')
   * wants to join another node (the receiver).
   */
  case class Join(address: Address) extends ClusterMessage

  /**
   * Command to leave the cluster.
   */
  case class Leave(address: Address) extends ClusterMessage

  /**
   * Command to mark node as temporary down.
   */
  case class Down(address: Address) extends ClusterMessage

  /**
   * Command to remove a node from the cluster immediately.
   */
  case class Remove(address: Address) extends ClusterMessage

  /**
   * Command to mark a node to be removed from the cluster immediately.
   * Can only be sent by the leader.
   */
  private[akka] case class Exit(address: Address) extends ClusterMessage
}

/**
 * Represents the address and the current status of a cluster member node.
 *
 */
class Member(val address: Address, val status: MemberStatus) extends ClusterMessage {
  override def hashCode = address.##
  override def equals(other: Any) = Member.unapply(this) == Member.unapply(other)
  override def toString = "Member(address = %s, status = %s)" format (address, status)
  def copy(address: Address = this.address, status: MemberStatus = this.status): Member = new Member(address, status)
}

/**
 * Factory and Utility module for Member instances.
 */
object Member {
  import MemberStatus._

  /**
   * Sort Address by host and port
   */
  implicit val addressOrdering: Ordering[Address] = Ordering.fromLessThan[Address] { (a, b) ⇒
    if (a.host != b.host) a.host.getOrElse("").compareTo(b.host.getOrElse("")) < 0
    else if (a.port != b.port) a.port.getOrElse(0) < b.port.getOrElse(0)
    else false
  }

  implicit val ordering: Ordering[Member] = new Ordering[Member] {
    def compare(x: Member, y: Member) = addressOrdering.compare(x.address, y.address)
  }

  def apply(address: Address, status: MemberStatus): Member = new Member(address, status)

  def unapply(other: Any) = other match {
    case m: Member ⇒ Some(m.address)
    case _         ⇒ None
  }

  /**
   * Picks the Member with the highest "priority" MemberStatus.
   */
  def highestPriorityOf(m1: Member, m2: Member): Member = (m1.status, m2.status) match {
    case (Removed, _)       ⇒ m1
    case (_, Removed)       ⇒ m2
    case (Down, _)          ⇒ m1
    case (_, Down)          ⇒ m2
    case (Exiting, _)       ⇒ m1
    case (_, Exiting)       ⇒ m2
    case (Leaving, _)       ⇒ m1
    case (_, Leaving)       ⇒ m2
    case (Up, Joining)      ⇒ m1
    case (Joining, Up)      ⇒ m2
    case (Joining, Joining) ⇒ m1
    case (Up, Up)           ⇒ m1
  }
}

/**
 * Envelope adding a sender address to the gossip.
 */
case class GossipEnvelope(from: Address, gossip: Gossip) extends ClusterMessage

/**
 * Defines the current status of a cluster member node
 *
 * Can be one of: Joining, Up, Leaving, Exiting and Down.
 */
sealed trait MemberStatus extends ClusterMessage
object MemberStatus {
  case object Joining extends MemberStatus
  case object Up extends MemberStatus
  case object Leaving extends MemberStatus
  case object Exiting extends MemberStatus
  case object Down extends MemberStatus
  case object Removed extends MemberStatus

  /**
   * Using the same notion for 'unavailable' as 'non-convergence': DOWN and REMOVED.
   */
  def isUnavailable(status: MemberStatus): Boolean = status == MemberStatus.Down || status == MemberStatus.Removed
}

/**
 * Represents the overview of the cluster, holds the cluster convergence table and set with unreachable nodes.
 */
case class GossipOverview(
  seen: Map[Address, VectorClock] = Map.empty[Address, VectorClock],
  unreachable: Set[Member] = Set.empty[Member]) {

  // FIXME document when nodes are put in 'unreachable' set and removed from 'members'

  override def toString =
    "GossipOverview(seen = [" + seen.mkString(", ") +
      "], unreachable = [" + unreachable.mkString(", ") +
      "])"
}

object Gossip {
  val emptyMembers: SortedSet[Member] = SortedSet.empty
}

/**
 * Represents the state of the cluster; cluster ring membership, ring convergence, meta data - all versioned by a vector clock.
 */
case class Gossip(
  overview: GossipOverview = GossipOverview(),
  members: SortedSet[Member], // sorted set of members with their status, sorted by address
  meta: Map[String, Array[Byte]] = Map.empty[String, Array[Byte]],
  version: VectorClock = VectorClock()) // vector clock version
  extends ClusterMessage // is a serializable cluster message
  with Versioned[Gossip] {

  /**
   * Increments the version for this 'Node'.
   */
  def +(node: VectorClock.Node): Gossip = copy(version = version + node)

  def +(member: Member): Gossip = {
    if (members contains member) this
    else this copy (members = members + member)
  }

  /**
   * Marks the gossip as seen by this node (selfAddress) by updating the address entry in the 'gossip.overview.seen'
   * Map with the VectorClock for the new gossip.
   */
  def seen(address: Address): Gossip = {
    if (overview.seen.contains(address) && overview.seen(address) == version) this
    else this copy (overview = overview copy (seen = overview.seen + (address -> version)))
  }

  /**
   * Merges two Gossip instances including membership tables, meta-data tables and the VectorClock histories.
   */
  def merge(that: Gossip): Gossip = {
    import Member.ordering

    // 1. merge vector clocks
    val mergedVClock = this.version merge that.version

    // 2. group all members by Address => Seq[Member]
    val membersGroupedByAddress = (this.members.toSeq ++ that.members.toSeq).groupBy(_.address)

    // 3. merge members by selecting the single Member with highest MemberStatus out of the Member groups
    val mergedMembers =
      Gossip.emptyMembers ++
        membersGroupedByAddress.values.foldLeft(Vector.empty[Member]) { (acc, members) ⇒
          acc :+ members.reduceLeft(Member.highestPriorityOf(_, _))
        }

    // 4. merge meta-data
    val mergedMeta = this.meta ++ that.meta

    // 5. merge gossip overview
    val mergedOverview = GossipOverview(
      this.overview.seen ++ that.overview.seen,
      this.overview.unreachable ++ that.overview.unreachable)

    Gossip(mergedOverview, mergedMembers, mergedMeta, mergedVClock)
  }

  override def toString =
    "Gossip(" +
      "overview = " + overview +
      ", members = [" + members.mkString(", ") +
      "], meta = [" + meta.mkString(", ") +
      "], version = " + version +
      ")"
}

/**
 * Sent at regular intervals for failure detection.
 */
case class Heartbeat(from: Address) extends ClusterMessage

/**
 * Manages routing of the different cluster commands.
 * Instantiated as a single instance for each Cluster - e.g. commands are serialized to Cluster message after message.
 */
private[akka] final class ClusterCommandDaemon(cluster: Cluster) extends Actor {
  import ClusterAction._

  val log = Logging(context.system, this)

  def receive = {
    case Join(address)   ⇒ cluster.joining(address)
    case Down(address)   ⇒ cluster.downing(address)
    case Leave(address)  ⇒ cluster.leaving(address)
    case Exit(address)   ⇒ cluster.exiting(address)
    case Remove(address) ⇒ cluster.removing(address)
  }

  override def unhandled(unknown: Any) = log.error("Illegal command [{}]", unknown)
}

/**
 * Pooled and routed with N number of configurable instances.
 * Concurrent access to Cluster.
 */
private[akka] final class ClusterGossipDaemon(cluster: Cluster) extends Actor {
  val log = Logging(context.system, this)

  def receive = {
    case Heartbeat(from)              ⇒ cluster.receiveHeartbeat(from)
    case GossipEnvelope(from, gossip) ⇒ cluster.receiveGossip(from, gossip)
  }

  override def unhandled(unknown: Any) = log.error("[/system/cluster/gossip] can not respond to messages - received [{}]", unknown)
}

/**
 * Supervisor managing the different Cluster daemons.
 */
private[akka] final class ClusterDaemonSupervisor(cluster: Cluster) extends Actor {
  val log = Logging(context.system, this)

  private val commands = context.actorOf(Props(new ClusterCommandDaemon(cluster)), "commands")
  private val gossip = context.actorOf(
    Props(new ClusterGossipDaemon(cluster)).withRouter(
      RoundRobinRouter(cluster.clusterSettings.NrOfGossipDaemons)), "gossip")

  def receive = Actor.emptyBehavior

  override def unhandled(unknown: Any): Unit = log.error("[/system/cluster] can not respond to messages - received [{}]", unknown)
}

/**
 * Cluster Extension Id and factory for creating Cluster extension.
 * Example:
 * {{{
 *  if (Cluster(system).isLeader) { ... }
 * }}}
 */
object Cluster extends ExtensionId[Cluster] with ExtensionIdProvider {
  override def get(system: ActorSystem): Cluster = super.get(system)

  override def lookup = Cluster

  override def createExtension(system: ExtendedActorSystem): Cluster = {
    val clusterSettings = new ClusterSettings(system.settings.config, system.name)

    val failureDetector = clusterSettings.FailureDetectorImplementationClass match {
      case None ⇒ new AccrualFailureDetector(system, clusterSettings)
      case Some(fqcn) ⇒
        system.dynamicAccess.createInstanceFor[FailureDetector](
          fqcn, Seq((classOf[ActorSystem], system), (classOf[ClusterSettings], clusterSettings))) match {
            case Right(fd) ⇒ fd
            case Left(e)   ⇒ throw new ConfigurationException("Could not create custom failure detector [" + fqcn + "] due to:" + e.toString)
          }
    }

    new Cluster(system, failureDetector)
  }
}

/**
 * Interface for the cluster JMX MBean.
 */
trait ClusterNodeMBean {
  def getMemberStatus: String
  def getClusterStatus: String
  def getLeader: String

  def isSingleton: Boolean
  def isConvergence: Boolean
  def isAvailable: Boolean

  def join(address: String)
  def leave(address: String)
  def down(address: String)
  def remove(address: String)

  def shutdown()
}

/**
 * This module is responsible for Gossiping cluster information. The abstraction maintains the list of live
 * and dead members. Periodically i.e. every 1 second this module chooses a random member and initiates a round
 * of Gossip with it. Whenever it gets gossip updates it updates the Failure Detector with the liveness
 * information.
 * <p/>
 * During each of these runs the member initiates gossip exchange according to following rules (as defined in the
 * Cassandra documentation [http://wiki.apache.org/cassandra/ArchitectureGossip]:
 * <pre>
 *   1) Gossip to random live member (if any)
 *   2) Gossip to random unreachable member with certain probability depending on number of unreachable and live members
 *   3) If the member gossiped to at (1) was not deputy, or the number of live members is less than number of deputy list,
 *       gossip to random deputy with certain probability depending on number of unreachable, deputy and live members.
 * </pre>
 *
 * Example:
 * {{{
 *  if (Cluster(system).isLeader) { ... }
 * }}}
 */
class Cluster(system: ExtendedActorSystem, val failureDetector: FailureDetector) extends Extension { clusterNode ⇒

  /**
   * Represents the state for this Cluster. Implemented using optimistic lockless concurrency.
   * All state is represented by this immutable case class and managed by an AtomicReference.
   */
  private case class State(
    latestGossip: Gossip,
    memberMembershipChangeListeners: Set[MembershipChangeListener] = Set.empty[MembershipChangeListener])

  if (!system.provider.isInstanceOf[RemoteActorRefProvider])
    throw new ConfigurationException("ActorSystem[" + system + "] needs to have a 'RemoteActorRefProvider' enabled in the configuration")

  private val remote: RemoteActorRefProvider = system.provider.asInstanceOf[RemoteActorRefProvider]

  val remoteSettings = new RemoteSettings(system.settings.config, system.name)
  val clusterSettings = new ClusterSettings(system.settings.config, system.name)
  import clusterSettings._

  val selfAddress = remote.transport.address
<<<<<<< HEAD
  private val selfHeartbeat = Heartbeat(selfAddress)

  val failureDetector = new AccrualFailureDetector(
    system, selfAddress, FailureDetectorThreshold, FailureDetectorMaxSampleSize)
=======
>>>>>>> 36b040cf

  private val vclockNode = VectorClock.Node(selfAddress.toString)

  implicit private val defaultTimeout = Timeout(remoteSettings.RemoteSystemDaemonAckTimeout)

  private val nodeToJoin: Option[Address] = NodeToJoin filter (_ != selfAddress)

  private val serialization = remote.serialization

  private val isRunning = new AtomicBoolean(true)
  private val log = Logging(system, "Node")

  private val mBeanServer = ManagementFactory.getPlatformMBeanServer
  private val clusterMBeanName = new ObjectName("akka:type=Cluster")

  log.info("Cluster Node [{}] - is starting up...", selfAddress)

  // create supervisor for daemons under path "/system/cluster"
  private val clusterDaemons = {
    val createChild = CreateChild(Props(new ClusterDaemonSupervisor(this)), "cluster")
    Await.result(system.systemGuardian ? createChild, defaultTimeout.duration) match {
      case a: ActorRef  ⇒ a
      case e: Exception ⇒ throw e
    }
  }

  private val state = {
    val member = Member(selfAddress, MemberStatus.Joining)
    val versionedGossip = Gossip(members = Gossip.emptyMembers + member) + vclockNode // add me as member and update my vector clock
    val seenVersionedGossip = versionedGossip seen selfAddress
    new AtomicReference[State](State(seenVersionedGossip))
  }

  // try to join the node defined in the 'akka.cluster.node-to-join' option
  autoJoin()

  // ========================================================
  // ===================== WORK DAEMONS =====================
  // ========================================================

  private def hwt = new HashedWheelTimer(log,
    MonitorableThreadFactory(system.name + "-cluster-scheduler", system.settings.Daemonicity, None), 50.millis,
    system.settings.SchedulerTicksPerWheel)
  private val clusterScheduler = new DefaultScheduler(hwt, log, system.dispatcher)

  // start periodic gossip to random nodes in cluster
  private val gossipTask = FixedRateTask(clusterScheduler, PeriodicTasksInitialDelay, GossipInterval) {
    gossip()
  }

  // start periodic heartbeat to all nodes in cluster
  private val heartbeatTask = FixedRateTask(clusterScheduler, PeriodicTasksInitialDelay, HeartbeatInterval) {
    heartbeat()
  }

  // start periodic cluster failure detector reaping (moving nodes condemned by the failure detector to unreachable list)
  private val failureDetectorReaperTask = FixedRateTask(clusterScheduler, PeriodicTasksInitialDelay, UnreachableNodesReaperInterval) {
    reapUnreachableMembers()
  }

  // start periodic leader action management (only applies for the current leader)
  private val leaderActionsTask = FixedRateTask(clusterScheduler, PeriodicTasksInitialDelay, LeaderActionsInterval) {
    leaderActions()
  }

  createMBean()

  system.registerOnTermination(shutdown())

  log.info("Cluster Node [{}] - has started up successfully", selfAddress)

  // ======================================================
  // ===================== PUBLIC API =====================
  // ======================================================

  def self: Member = {
    val gossip = latestGossip
    gossip.members
      .find(_.address == selfAddress)
      .getOrElse {
        gossip.overview.unreachable
          .find(_.address == selfAddress)
          .getOrElse(throw new IllegalStateException("Can't find 'this' Member [" + selfAddress + "] in the cluster membership ring or in the unreachable set"))
      }
  }

  /**
   * Latest gossip.
   */
  def latestGossip: Gossip = state.get.latestGossip

  /**
   * Member status for this node.
   */
  def status: MemberStatus = self.status

  /**
   * Is this node the leader?
   */
  def isLeader: Boolean = {
    val members = latestGossip.members
    members.nonEmpty && (selfAddress == members.head.address)
  }

  /**
   * Get the address of the current leader.
   */
  def leader: Address = latestGossip.members.head.address

  /**
   * Is this node a singleton cluster?
   */
  def isSingletonCluster: Boolean = isSingletonCluster(state.get)

  /**
   * Checks if we have a cluster convergence.
   *
   * @return Some(convergedGossip) if convergence have been reached and None if not
   */
  def convergence: Option[Gossip] = convergence(latestGossip)

  /**
   * Returns true if the node is UP or JOINING.
   */
  def isAvailable: Boolean = !isUnavailable(state.get)

  /**
   * Shuts down all connections to other members, the cluster daemon and the periodic gossip and cleanup tasks.
   */
  def shutdown(): Unit = {
    if (isRunning.compareAndSet(true, false)) {
      log.info("Cluster Node [{}] - Shutting down cluster Node and cluster daemons...", selfAddress)
      gossipTask.cancel()
      heartbeatTask.cancel()
      failureDetectorReaperTask.cancel()
      leaderActionsTask.cancel()
      clusterScheduler.close()
      if (!clusterDaemons.isTerminated)
        system.stop(clusterDaemons)
      try {
        mBeanServer.unregisterMBean(clusterMBeanName)
      } catch {
        case e: InstanceNotFoundException ⇒ // ignore - we are running multiple cluster nodes in the same JVM (probably for testing)
      }
    }
  }

  /**
   * Registers a listener to subscribe to cluster membership changes.
   */
  @tailrec
  final def registerListener(listener: MembershipChangeListener): Unit = {
    val localState = state.get
    val newListeners = localState.memberMembershipChangeListeners + listener
    val newState = localState copy (memberMembershipChangeListeners = newListeners)
    if (!state.compareAndSet(localState, newState)) registerListener(listener) // recur
  }

  /**
   * Unsubscribes to cluster membership changes.
   */
  @tailrec
  final def unregisterListener(listener: MembershipChangeListener): Unit = {
    val localState = state.get
    val newListeners = localState.memberMembershipChangeListeners - listener
    val newState = localState copy (memberMembershipChangeListeners = newListeners)
    if (!state.compareAndSet(localState, newState)) unregisterListener(listener) // recur
  }

  /**
   * Try to join this cluster node with the node specified by 'address'.
   * A 'Join(thisNodeAddress)' command is sent to the node to join.
   */
  def join(address: Address): Unit = {
    val connection = clusterCommandConnectionFor(address)
    val command = ClusterAction.Join(selfAddress)
    log.info("Cluster Node [{}] - Trying to send JOIN to [{}] through connection [{}]", selfAddress, address, connection)
    connection ! command
  }

  /**
   * Send command to issue state transition to LEAVING for the node specified by 'address'.
   */
  def leave(address: Address): Unit = {
    clusterCommandDaemon ! ClusterAction.Leave(address)
  }

  /**
   * Send command to issue state transition to from DOWN to EXITING for the node specified by 'address'.
   */
  def down(address: Address): Unit = {
    clusterCommandDaemon ! ClusterAction.Down(address)
  }

  /**
   * Send command to issue state transition to REMOVED for the node specified by 'address'.
   */
  def remove(address: Address): Unit = {
    clusterCommandDaemon ! ClusterAction.Remove(address)
  }

  // ========================================================
  // ===================== INTERNAL API =====================
  // ========================================================

  /**
   * State transition to JOINING.
   * New node joining.
   */
  @tailrec
  private[cluster] final def joining(node: Address): Unit = {
    log.info("Cluster Node [{}] - Node [{}] is JOINING", selfAddress, node)

    val localState = state.get
    val localGossip = localState.latestGossip
    val localMembers = localGossip.members

    if (!localMembers.exists(_.address == node)) {

      // remove the node from the 'unreachable' set in case it is a DOWN node that is rejoining cluster
      val newUnreachableMembers = localGossip.overview.unreachable filterNot { _.address == node }
      val newOverview = localGossip.overview copy (unreachable = newUnreachableMembers)

      val newMembers = localMembers + Member(node, MemberStatus.Joining) // add joining node as Joining
      val newGossip = localGossip copy (overview = newOverview, members = newMembers)

      val versionedGossip = newGossip + vclockNode
      val seenVersionedGossip = versionedGossip seen selfAddress

      val newState = localState copy (latestGossip = seenVersionedGossip)

      if (!state.compareAndSet(localState, newState)) joining(node) // recur if we failed update
      else {
        // treat join as initial heartbeat, so that it becomes unavailable if nothing more happens
        if (node != selfAddress) failureDetector heartbeat node
        notifyMembershipChangeListeners(localState, newState)
      }
    }
  }

  /**
   * State transition to LEAVING.
   */
  @tailrec
  private[cluster] final def leaving(address: Address) {
    log.info("Cluster Node [{}] - Marking address [{}] as LEAVING", selfAddress, address)

    val localState = state.get
    val localGossip = localState.latestGossip
    val localMembers = localGossip.members

    val newMembers = localMembers + Member(address, MemberStatus.Leaving) // mark node as LEAVING
    val newGossip = localGossip copy (members = newMembers)

    val versionedGossip = newGossip + vclockNode
    val seenVersionedGossip = versionedGossip seen selfAddress

    val newState = localState copy (latestGossip = seenVersionedGossip)

    if (!state.compareAndSet(localState, newState)) leaving(address) // recur if we failed update
    else {
      notifyMembershipChangeListeners(localState, newState)
    }
  }

  private def notifyMembershipChangeListeners(oldState: State, newState: State): Unit = {
    val oldMembersStatus = oldState.latestGossip.members.toSeq.map(m ⇒ (m.address, m.status))
    val newMembersStatus = newState.latestGossip.members.toSeq.map(m ⇒ (m.address, m.status))
    if (newMembersStatus != oldMembersStatus)
      newState.memberMembershipChangeListeners foreach { _ notify newState.latestGossip.members }
  }

  /**
   * State transition to EXITING.
   */
  private[cluster] final def exiting(address: Address): Unit = {
    log.info("Cluster Node [{}] - Marking node [{}] as EXITING", selfAddress, address)
  }

  /**
   * State transition to REMOVED.
   */
  private[cluster] final def removing(address: Address): Unit = {
    log.info("Cluster Node [{}] - Marking node [{}] as REMOVED", selfAddress, address)
  }

  /**
   * The node to DOWN is removed from the 'members' set and put in the 'unreachable' set (if not alread there)
   * and its status is set to DOWN. The node is alo removed from the 'seen' table.
   *
   * The node will reside as DOWN in the 'unreachable' set until an explicit command JOIN command is sent directly
   * to this node and it will then go through the normal JOINING procedure.
   */
  @tailrec
  final private[cluster] def downing(address: Address): Unit = {
    val localState = state.get
    val localGossip = localState.latestGossip
    val localMembers = localGossip.members
    val localOverview = localGossip.overview
    val localSeen = localOverview.seen
    val localUnreachableMembers = localOverview.unreachable

    // 1. check if the node to DOWN is in the 'members' set
    var downedMember: Option[Member] = None
    val newMembers =
      localMembers
        .map { member ⇒
          if (member.address == address) {
            log.info("Cluster Node [{}] - Marking node [{}] as DOWN", selfAddress, member.address)
            val newMember = member copy (status = MemberStatus.Down)
            downedMember = Some(newMember)
            newMember
          } else member
        }
        .filter(_.status != MemberStatus.Down)

    // 2. check if the node to DOWN is in the 'unreachable' set
    val newUnreachableMembers =
      localUnreachableMembers
        .filter(_.status != MemberStatus.Down) // no need to DOWN members already DOWN
        .map { member ⇒
          if (member.address == address) {
            log.info("Cluster Node [{}] - Marking unreachable node [{}] as DOWN", selfAddress, member.address)
            member copy (status = MemberStatus.Down)
          } else member
        }

    // 3. add the newly DOWNED members from the 'members' (in step 1.) to the 'newUnreachableMembers' set.
    val newUnreachablePlusNewlyDownedMembers = downedMember match {
      case Some(member) ⇒ newUnreachableMembers + member
      case None         ⇒ newUnreachableMembers
    }

    // 4. remove nodes marked as DOWN from the 'seen' table
    val newSeen = newUnreachablePlusNewlyDownedMembers.foldLeft(localSeen) { (currentSeen, member) ⇒
      currentSeen - member.address
    }

    val newOverview = localOverview copy (seen = newSeen, unreachable = newUnreachablePlusNewlyDownedMembers) // update gossip overview
    val newGossip = localGossip copy (overview = newOverview, members = newMembers) // update gossip
    val versionedGossip = newGossip + vclockNode
    val newState = localState copy (latestGossip = versionedGossip seen selfAddress)

    if (!state.compareAndSet(localState, newState)) downing(address) // recur if we fail the update
    else {
      notifyMembershipChangeListeners(localState, newState)
    }
  }

  /**
   * Receive new gossip.
   */
  @tailrec
  final private[cluster] def receiveGossip(from: Address, remoteGossip: Gossip): Unit = {
    val localState = state.get
    val localGossip = localState.latestGossip

    val winningGossip =
      if (remoteGossip.version <> localGossip.version) {
        // concurrent
        val mergedGossip = remoteGossip merge localGossip
        val versionedMergedGossip = mergedGossip + vclockNode

        // FIXME change to debug log level, when failure detector is stable
        log.info(
          """Can't establish a causal relationship between "remote" gossip [{}] and "local" gossip [{}] - merging them into [{}]""",
          remoteGossip, localGossip, versionedMergedGossip)

        versionedMergedGossip

      } else if (remoteGossip.version < localGossip.version) {
        // local gossip is newer
        localGossip

      } else {
        // remote gossip is newer
        remoteGossip
      }

    val newState = localState copy (latestGossip = winningGossip seen selfAddress)

    // if we won the race then update else try again
    if (!state.compareAndSet(localState, newState)) receiveGossip(from, remoteGossip) // recur if we fail the update
    else {
      log.debug("Cluster Node [{}] - Receiving gossip from [{}]", selfAddress, from)
      notifyMembershipChangeListeners(localState, newState)
    }
  }

  /**
   * INTERNAL API
   */
  private[cluster] def receiveHeartbeat(from: Address): Unit = failureDetector heartbeat from

  /**
   * Joins the pre-configured contact point.
   */
  private def autoJoin(): Unit = nodeToJoin foreach join

  /**
   * Switches the member status.
   *
   * @param newStatus the new member status
   * @param oldState the state to change the member status in
   * @return the updated new state with the new member status
   */
  private def switchMemberStatusTo(newStatus: MemberStatus, state: State): State = {
    log.info("Cluster Node [{}] - Switching membership status to [{}]", selfAddress, newStatus)

    val localSelf = self

    val localGossip = state.latestGossip
    val localMembers = localGossip.members

    // change my state into a "new" self
    val newSelf = localSelf copy (status = newStatus)

    // change my state in 'gossip.members'
    val newMembers = localMembers map { member ⇒ if (member.address == selfAddress) newSelf else member }

    val newGossip = localGossip copy (members = newMembers)

    // version my changes
    val versionedGossip = newGossip + vclockNode
    val seenVersionedGossip = versionedGossip seen selfAddress

    state copy (latestGossip = seenVersionedGossip)
  }

  /**
   * INTERNAL API
   *
   * Gossips latest gossip to an address.
   */
  private[akka] def gossipTo(address: Address): Unit = {
    val connection = clusterGossipConnectionFor(address)
    log.debug("Cluster Node [{}] - Gossiping to [{}]", selfAddress, connection)
    connection ! GossipEnvelope(selfAddress, latestGossip)
  }

  /**
   * Gossips latest gossip to a random member in the set of members passed in as argument.
   *
   * @return the used [[akka.actor.Address] if any
   */
  private def gossipToRandomNodeOf(addresses: IndexedSeq[Address]): Option[Address] = {
    log.debug("Cluster Node [{}] - Selecting random node to gossip to [{}]", selfAddress, addresses.mkString(", "))
    val peers = addresses filterNot (_ == selfAddress) // filter out myself
    val peer = selectRandomNode(peers)
    peer foreach gossipTo
    peer
  }

  /**
   * INTERNAL API
   */
  private[akka] def gossipToUnreachableProbablity(membersSize: Int, unreachableSize: Int): Double =
    (membersSize + unreachableSize) match {
      case 0   ⇒ 0.0
      case sum ⇒ unreachableSize.toDouble / sum
    }

  /**
   * INTERNAL API
   */
  private[akka] def gossipToDeputyProbablity(membersSize: Int, unreachableSize: Int, nrOfDeputyNodes: Int): Double = {
    if (nrOfDeputyNodes > membersSize) 1.0
    else if (nrOfDeputyNodes == 0) 0.0
    else (membersSize + unreachableSize) match {
      case 0   ⇒ 0.0
      case sum ⇒ (nrOfDeputyNodes + unreachableSize).toDouble / sum
    }
  }

  /**
   * INTERNAL API
   *
   * Initates a new round of gossip.
   */
  private[akka] def gossip(): Unit = {
    val localState = state.get

    log.debug("Cluster Node [{}] - Initiating new round of gossip", selfAddress)

    if (!isSingletonCluster(localState) && isAvailable(localState)) {
      val localGossip = localState.latestGossip
      // important to not accidentally use `map` of the SortedSet, since the original order is not preserved
      val localMembers = localGossip.members.toIndexedSeq
      val localMembersSize = localMembers.size
      val localMemberAddresses = localMembers map { _.address }

      val localUnreachableMembers = localGossip.overview.unreachable.toIndexedSeq
      val localUnreachableSize = localUnreachableMembers.size

      // 1. gossip to alive members
      val gossipedToAlive = gossipToRandomNodeOf(localMemberAddresses)

      // 2. gossip to unreachable members
      if (localUnreachableSize > 0) {
        val probability = gossipToUnreachableProbablity(localMembersSize, localUnreachableSize)
        if (ThreadLocalRandom.current.nextDouble() < probability)
          gossipToRandomNodeOf(localUnreachableMembers.map(_.address))
      }

      // 3. gossip to a deputy nodes for facilitating partition healing
      val deputies = deputyNodes(localMemberAddresses)
      val alreadyGossipedToDeputy = gossipedToAlive.map(deputies.contains(_)).getOrElse(false)
      if ((!alreadyGossipedToDeputy || localMembersSize < NrOfDeputyNodes) && deputies.nonEmpty) {
        val probability = gossipToDeputyProbablity(localMembersSize, localUnreachableSize, NrOfDeputyNodes)
        if (ThreadLocalRandom.current.nextDouble() < probability)
          gossipToRandomNodeOf(deputies)
      }
    }
  }

  /**
   * INTERNAL API
   */
  private[akka] def heartbeat(): Unit = {
    val localState = state.get

    if (!isSingletonCluster(localState)) {
      val liveMembers = localState.latestGossip.members.toIndexedSeq

      for (member ← liveMembers; if member.address != selfAddress) {
        val connection = clusterGossipConnectionFor(member.address)
        log.debug("Cluster Node [{}] - Heartbeat to [{}]", selfAddress, connection)
        connection ! selfHeartbeat
      }
    }
  }

  /**
   * INTERNAL API
   *
   * Reaps the unreachable members (moves them to the 'unreachable' list in the cluster overview) according to the failure detector's verdict.
   */
  @tailrec
  final private[akka] def reapUnreachableMembers(): Unit = {
    val localState = state.get

    if (!isSingletonCluster(localState) && isAvailable(localState)) {
      // only scrutinize if we are a non-singleton cluster and available

      val localGossip = localState.latestGossip
      val localOverview = localGossip.overview
      val localMembers = localGossip.members
      val localUnreachableMembers = localGossip.overview.unreachable

      val newlyDetectedUnreachableMembers = localMembers filterNot { member ⇒ failureDetector.isAvailable(member.address) }

      if (newlyDetectedUnreachableMembers.nonEmpty) { // we have newly detected members marked as unavailable

        val newMembers = localMembers diff newlyDetectedUnreachableMembers
        val newUnreachableMembers: Set[Member] = localUnreachableMembers ++ newlyDetectedUnreachableMembers

        val newOverview = localOverview copy (unreachable = newUnreachableMembers)
        val newGossip = localGossip copy (overview = newOverview, members = newMembers)

        // updating vclock and 'seen' table
        val versionedGossip = newGossip + vclockNode
        val seenVersionedGossip = versionedGossip seen selfAddress

        val newState = localState copy (latestGossip = seenVersionedGossip)

        // if we won the race then update else try again
        if (!state.compareAndSet(localState, newState)) reapUnreachableMembers() // recur
        else {
          log.info("Cluster Node [{}] - Marking node(s) as UNREACHABLE [{}]", selfAddress, newlyDetectedUnreachableMembers.mkString(", "))

          notifyMembershipChangeListeners(localState, newState)
        }
      }
    }
  }

  /**
   * INTERNAL API
   *
   * Runs periodic leader actions, such as auto-downing unreachable nodes, assigning partitions etc.
   */
  @tailrec
  final private[akka] def leaderActions(): Unit = {
    val localState = state.get
    val localGossip = localState.latestGossip
    val localMembers = localGossip.members

    val isLeader = localMembers.nonEmpty && (selfAddress == localMembers.head.address)

    // FIXME implement partion handoff and a check if it is completed - now just returns TRUE - e.g. has completed successfully
    def hasPartionHandoffCompletedSuccessfully(gossip: Gossip): Boolean = {
      true
    }

    if (isLeader && isAvailable(localState)) {
      // only run the leader actions if we are the LEADER and available

      val localOverview = localGossip.overview
      val localSeen = localOverview.seen
      val localUnreachableMembers = localOverview.unreachable

      // Leader actions are as follows:
      //   1. Move JOINING     => UP          -- When a node joins the cluster
      //   2. Move EXITING     => REMOVED     -- When all nodes have seen that the node is EXITING (convergence)
      //   3. Move LEAVING     => EXITING     -- When all partition handoff has completed
      //   4. Move UNREACHABLE => DOWN        -- When the node is in the UNREACHABLE set it can be auto-down by leader
      //   5. Updating the vclock version for the changes
      //   6. Updating the 'seen' table

      var hasChangedState = false
      val newGossip =

        if (convergence(localGossip).isDefined) {
          // we have convergence - so we can't have unreachable nodes

          val newMembers =

            localMembers map { member ⇒
              // ----------------------
              // 1. Move JOINING => UP (once all nodes have seen that this node is JOINING e.g. we have a convergence)
              // ----------------------
              if (member.status == MemberStatus.Joining) {
                log.info("Cluster Node [{}] - Leader is moving node [{}] from JOINING to UP", selfAddress, member.address)
                hasChangedState = true
                member copy (status = MemberStatus.Up)
              } else member

            } map { member ⇒
              // ----------------------
              // 2. Move EXITING => REMOVED (once all nodes have seen that this node is EXITING e.g. we have a convergence)
              // ----------------------
              if (member.status == MemberStatus.Exiting) {
                log.info("Cluster Node [{}] - Leader is moving node [{}] from EXITING to REMOVED", selfAddress, member.address)
                hasChangedState = true
                member copy (status = MemberStatus.Removed)
              } else member

            } map { member ⇒
              // ----------------------
              // 3. Move LEAVING => EXITING (once we have a convergence on LEAVING *and* if we have a successful partition handoff)
              // ----------------------
              if (member.status == MemberStatus.Leaving && hasPartionHandoffCompletedSuccessfully(localGossip)) {
                log.info("Cluster Node [{}] - Leader is moving node [{}] from LEAVING to EXITING", selfAddress, member.address)
                hasChangedState = true
                member copy (status = MemberStatus.Exiting)
              } else member

            }
          localGossip copy (members = newMembers) // update gossip

        } else if (AutoDown) {
          // we don't have convergence - so we might have unreachable nodes
          // if 'auto-down' is turned on, then try to auto-down any unreachable nodes

          // ----------------------
          // 4. Move UNREACHABLE => DOWN (auto-downing by leader)
          // ----------------------
          val newUnreachableMembers =
            localUnreachableMembers
              .filter(_.status != MemberStatus.Down) // no need to DOWN members already DOWN
              .map { member ⇒
                log.info("Cluster Node [{}] - Leader is marking unreachable node [{}] as DOWN", selfAddress, member.address)
                hasChangedState = true
                member copy (status = MemberStatus.Down)
              }

          // removing nodes marked as DOWN from the 'seen' table
          val newSeen = localUnreachableMembers.foldLeft(localSeen)((currentSeen, member) ⇒ currentSeen - member.address)

          val newOverview = localOverview copy (seen = newSeen, unreachable = newUnreachableMembers) // update gossip overview
          localGossip copy (overview = newOverview) // update gossip

        } else localGossip

      if (hasChangedState) { // we have a change of state - version it and try to update

        // ----------------------
        // 5. Updating the vclock version for the changes
        // ----------------------
        val versionedGossip = newGossip + vclockNode

        // ----------------------
        // 6. Updating the 'seen' table
        // ----------------------
        val seenVersionedGossip = versionedGossip seen selfAddress

        val newState = localState copy (latestGossip = seenVersionedGossip)

        // if we won the race then update else try again
        if (!state.compareAndSet(localState, newState)) leaderActions() // recur
        else {
          notifyMembershipChangeListeners(localState, newState)
        }
      }
    }
  }

  /**
   * Checks if we have a cluster convergence. If there are any unreachable nodes then we can't have a convergence -
   * waiting for user to act (issuing DOWN) or leader to act (issuing DOWN through auto-down).
   *
   * @returns Some(convergedGossip) if convergence have been reached and None if not
   */
  private def convergence(gossip: Gossip): Option[Gossip] = {
    val overview = gossip.overview
    val unreachable = overview.unreachable

    // First check that:
    //   1. we don't have any members that are unreachable (unreachable.isEmpty == true), or
    //   2. all unreachable members in the set have status DOWN
    // Else we can't continue to check for convergence
    // When that is done we check that all the entries in the 'seen' table have the same vector clock version
    if (unreachable.isEmpty || !unreachable.exists { m ⇒
      m.status != MemberStatus.Down &&
        m.status != MemberStatus.Removed
    }) {
      val seen = gossip.overview.seen
      val views = Set.empty[VectorClock] ++ seen.values

      if (views.size == 1) {
        log.debug("Cluster Node [{}] - Cluster convergence reached: [{}]", selfAddress, gossip.members.mkString(", "))
        Some(gossip)
      } else None
    } else None
  }

  private def isAvailable(state: State): Boolean = !isUnavailable(state)

  private def isUnavailable(state: State): Boolean = {
    val localGossip = state.latestGossip
    val localOverview = localGossip.overview
    val localMembers = localGossip.members
    val localUnreachableMembers = localOverview.unreachable
    val isUnreachable = localUnreachableMembers exists { _.address == selfAddress }
    val hasUnavailableMemberStatus = localMembers exists { m ⇒ (m == self) && MemberStatus.isUnavailable(m.status) }
    isUnreachable || hasUnavailableMemberStatus
  }

  /**
   * Looks up and returns the local cluster command connection.
   */
  private def clusterCommandDaemon = system.actorFor(RootActorPath(selfAddress) / "system" / "cluster" / "commands")

  /**
   * Looks up and returns the remote cluster command connection for the specific address.
   */
  private def clusterCommandConnectionFor(address: Address): ActorRef = system.actorFor(RootActorPath(address) / "system" / "cluster" / "commands")

  /**
   * Looks up and returns the remote cluster gossip connection for the specific address.
   */
  private def clusterGossipConnectionFor(address: Address): ActorRef = system.actorFor(RootActorPath(address) / "system" / "cluster" / "gossip")

  /**
   * Gets the addresses of a all the 'deputy' nodes - excluding this node if part of the group.
   */
  private def deputyNodes(addresses: IndexedSeq[Address]): IndexedSeq[Address] =
    addresses drop 1 take NrOfDeputyNodes filterNot (_ == selfAddress)

  /**
   * INTERNAL API
   */
  private[akka] def selectRandomNode(addresses: IndexedSeq[Address]): Option[Address] =
    if (addresses.isEmpty) None
    else Some(addresses(ThreadLocalRandom.current nextInt addresses.size))

  private def isSingletonCluster(currentState: State): Boolean = currentState.latestGossip.members.size == 1

  /**
   * Creates the cluster JMX MBean and registers it in the MBean server.
   */
  private def createMBean() = {
    val mbean = new StandardMBean(classOf[ClusterNodeMBean]) with ClusterNodeMBean {

      // JMX attributes (bean-style)

      /*
       * Sends a string to the JMX client that will list all nodes in the node ring as follows:
       * {{{
       * Members:
       *         Member(address = akka://system0@localhost:5550, status = Up)
       *         Member(address = akka://system1@localhost:5551, status = Up)
       * Unreachable:
       *         Member(address = akka://system2@localhost:5553, status = Down)
       * }}}
       */
      def getClusterStatus: String = {
        val gossip = clusterNode.latestGossip
        val unreachable = gossip.overview.unreachable
        val metaData = gossip.meta
        "\nMembers:\n\t" + gossip.members.mkString("\n\t") +
          { if (unreachable.nonEmpty) "\nUnreachable:\n\t" + unreachable.mkString("\n\t") else "" } +
          { if (metaData.nonEmpty) "\nMeta Data:\t" + metaData.toString else "" }
      }

      def getMemberStatus: String = clusterNode.status.toString

      def getLeader: String = clusterNode.leader.toString

      def isSingleton: Boolean = clusterNode.isSingletonCluster

      def isConvergence: Boolean = clusterNode.convergence.isDefined

      def isAvailable: Boolean = clusterNode.isAvailable

      // JMX commands

      def join(address: String) = clusterNode.join(AddressFromURIString(address))

      def leave(address: String) = clusterNode.leave(AddressFromURIString(address))

      def down(address: String) = clusterNode.down(AddressFromURIString(address))

      def remove(address: String) = clusterNode.remove(AddressFromURIString(address))

      def shutdown() = clusterNode.shutdown()
    }
    log.info("Cluster Node [{}] - registering cluster JMX MBean [{}]", selfAddress, clusterMBeanName)
    try {
      mBeanServer.registerMBean(mbean, clusterMBeanName)
    } catch {
      case e: InstanceAlreadyExistsException ⇒ // ignore - we are running multiple cluster nodes in the same JVM (probably for testing)
    }
  }
}<|MERGE_RESOLUTION|>--- conflicted
+++ resolved
@@ -394,13 +394,7 @@
   import clusterSettings._
 
   val selfAddress = remote.transport.address
-<<<<<<< HEAD
   private val selfHeartbeat = Heartbeat(selfAddress)
-
-  val failureDetector = new AccrualFailureDetector(
-    system, selfAddress, FailureDetectorThreshold, FailureDetectorMaxSampleSize)
-=======
->>>>>>> 36b040cf
 
   private val vclockNode = VectorClock.Node(selfAddress.toString)
 
