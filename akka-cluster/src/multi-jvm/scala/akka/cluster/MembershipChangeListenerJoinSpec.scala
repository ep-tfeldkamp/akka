/**
 *  Copyright (C) 2009-2012 Typesafe Inc. <http://www.typesafe.com>
 */
package akka.cluster

import scala.collection.immutable.SortedSet
import com.typesafe.config.ConfigFactory
import org.scalatest.BeforeAndAfter
import akka.remote.testkit.MultiNodeConfig
import akka.remote.testkit.MultiNodeSpec
import akka.testkit._
import akka.util.duration._

object MembershipChangeListenerJoinMultiJvmSpec extends MultiNodeConfig {
  val first = role("first")
  val second = role("second")

  commonConfig(
    debugConfig(on = false)
      .withFallback(ConfigFactory.parseString("akka.cluster.leader-actions-interval = 5 s") // increase the leader action task interval to allow time checking for JOIN before leader moves it to UP
        .withFallback(MultiNodeClusterSpec.clusterConfig)))
}

class MembershipChangeListenerJoinMultiJvmNode1 extends MembershipChangeListenerJoinSpec with FailureDetectorPuppetStrategy
class MembershipChangeListenerJoinMultiJvmNode2 extends MembershipChangeListenerJoinSpec with FailureDetectorPuppetStrategy

abstract class MembershipChangeListenerJoinSpec
  extends MultiNodeSpec(MembershipChangeListenerJoinMultiJvmSpec)
  with MultiNodeClusterSpec {

  import MembershipChangeListenerJoinMultiJvmSpec._

  "A registered MembershipChangeListener" must {
    "be notified when new node is JOINING" taggedAs LongRunningTest in {

      runOn(first) {
        val joinLatch = TestLatch()
        val expectedAddresses = Set(first, second) map address
        cluster.registerListener(new MembershipChangeListener {
          def notify(members: SortedSet[Member]) {
            if (members.map(_.address) == expectedAddresses && members.exists(_.status == MemberStatus.Joining))
              joinLatch.countDown()
          }
        })
        enterBarrier("registered-listener")

        joinLatch.await
      }

      runOn(second) {
<<<<<<< HEAD
        testConductor.enter("registered-listener")
        cluster.join(first)
=======
        enterBarrier("registered-listener")
        cluster.join(firstAddress)
>>>>>>> 4f0dacaa
      }

      awaitUpConvergence(2)

      enterBarrier("after")
    }
  }
}<|MERGE_RESOLUTION|>--- conflicted
+++ resolved
@@ -48,13 +48,8 @@
       }
 
       runOn(second) {
-<<<<<<< HEAD
-        testConductor.enter("registered-listener")
+        enterBarrier("registered-listener")
         cluster.join(first)
-=======
-        enterBarrier("registered-listener")
-        cluster.join(firstAddress)
->>>>>>> 4f0dacaa
       }
 
       awaitUpConvergence(2)
