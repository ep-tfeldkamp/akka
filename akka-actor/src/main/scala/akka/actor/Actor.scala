/**
 * Copyright (C) 2009-2011 Scalable Solutions AB <http://scalablesolutions.se>
 */

package akka.actor

import akka.dispatch._
import akka.config.Config._
import akka.util.Helpers.{narrow, narrowSilently}
import akka.util.ListenerManagement
import akka.AkkaException
<<<<<<< HEAD
import akka.event.EventHandler
=======
import scala.collection.immutable.Stack
>>>>>>> b5baf553

import scala.reflect.BeanProperty
import akka.util. {ReflectiveAccess, Duration}
import akka.remoteinterface.RemoteSupport
import akka.japi. {Creator, Procedure}
import java.lang.reflect.InvocationTargetException
import java.util.concurrent.TimeUnit

/**
 * Life-cycle messages for the Actors
 */
sealed trait LifeCycleMessage extends Serializable

/* Marker trait to show which Messages are automatically handled by Akka */
sealed trait AutoReceivedMessage { self: LifeCycleMessage => }

case class HotSwap(code: ActorRef => Actor.Receive, discardOld: Boolean = true)
  extends AutoReceivedMessage with LifeCycleMessage {

  /**
   * Java API
   */
  def this(code: akka.japi.Function[ActorRef,Procedure[Any]], discardOld: Boolean) =
    this( (self: ActorRef) => {
      val behavior = code(self)
      val result: Actor.Receive = { case msg => behavior(msg) }
      result
    }, discardOld)

  /**
   *  Java API with default non-stacking behavior
   */
  def this(code: akka.japi.Function[ActorRef,Procedure[Any]]) = this(code, true)
}

case object RevertHotSwap extends AutoReceivedMessage with LifeCycleMessage

case class Restart(reason: Throwable) extends AutoReceivedMessage with LifeCycleMessage

case class Exit(dead: ActorRef, killer: Throwable) extends AutoReceivedMessage with LifeCycleMessage

case class Link(child: ActorRef) extends AutoReceivedMessage with LifeCycleMessage

case class Unlink(child: ActorRef) extends AutoReceivedMessage with LifeCycleMessage

case class UnlinkAndStop(child: ActorRef) extends AutoReceivedMessage with LifeCycleMessage

case object PoisonPill extends AutoReceivedMessage with LifeCycleMessage

case object Kill extends AutoReceivedMessage with LifeCycleMessage

case object ReceiveTimeout extends LifeCycleMessage

case class MaximumNumberOfRestartsWithinTimeRangeReached(
  @BeanProperty val victim: ActorRef,
  @BeanProperty val maxNrOfRetries: Option[Int],
  @BeanProperty val withinTimeRange: Option[Int],
  @BeanProperty val lastExceptionCausingRestart: Throwable) extends LifeCycleMessage

// Exceptions for Actors
class ActorStartException          private[akka](message: String, cause: Throwable = null) extends AkkaException(message, cause)
class IllegalActorStateException   private[akka](message: String, cause: Throwable = null) extends AkkaException(message, cause)
class ActorKilledException         private[akka](message: String, cause: Throwable = null) extends AkkaException(message, cause)
class ActorInitializationException private[akka](message: String, cause: Throwable = null) extends AkkaException(message, cause)
class ActorTimeoutException        private[akka](message: String, cause: Throwable = null) extends AkkaException(message, cause)
class InvalidMessageException      private[akka](message: String, cause: Throwable = null) extends AkkaException(message, cause)

/**
 * This message is thrown by default when an Actors behavior doesn't match a message
 */
case class UnhandledMessageException(msg: Any, ref: ActorRef) extends Exception {
  override def getMessage() = "Actor %s does not handle [%s]".format(ref, msg)
  override def fillInStackTrace() = this //Don't waste cycles generating stack trace
}

/**
 * Actor factory module with factory methods for creating various kinds of Actors.
 *
 * @author <a href="http://jonasboner.com">Jonas Bon&#233;r</a>
 */
object Actor extends ListenerManagement {

  /**
   * Add shutdown cleanups
   */
  private[akka] lazy val shutdownHook = {
    val hook = new Runnable {
      override def run {
        // Clear Thread.subclassAudits
        val tf = classOf[java.lang.Thread].getDeclaredField("subclassAudits")
        tf.setAccessible(true)
        val subclassAudits = tf.get(null).asInstanceOf[java.util.Map[_,_]]
        subclassAudits synchronized {subclassAudits.clear}
      }
    }
    Runtime.getRuntime.addShutdownHook(new Thread(hook))
    hook
  }



  /**
   * Handle to the ActorRegistry.
   */
  val registry = new ActorRegistry

  lazy val remote: RemoteSupport = {
    ReflectiveAccess
      .Remote
      .defaultRemoteSupport
      .map(_())
      .getOrElse(throw new UnsupportedOperationException("You need to have akka-remote.jar on classpath"))
  }

  case class Timeout(duration: Duration) {
    def this(timeout: Long) = this(Duration(timeout, TimeUnit.MILLISECONDS))
    def this(length: Long, unit: TimeUnit) = this(Duration(length, unit))
  }
  object Timeout {
    def apply(timeout: Long) = new Timeout(timeout)
    def apply(length: Long, unit: TimeUnit) = new Timeout(length, unit)
    implicit def durationToTimeout(duration: Duration) = new Timeout(duration)
  }

  private[akka] val TIMEOUT = Duration(config.getInt("akka.actor.timeout", 5), TIME_UNIT).toMillis
  val defaultTimeout = Timeout(TIMEOUT)
  private[akka] val SERIALIZE_MESSAGES = config.getBool("akka.actor.serialize-messages", false)

  /**
   * A Receive is a convenience type that defines actor message behavior currently modeled as
   * a PartialFunction[Any, Unit].
   */
  type Receive = PartialFunction[Any, Unit]

<<<<<<< HEAD
  /**
   * This decorator adds invocation logging to a Receive function.
   */
  class LoggingReceive(source: AnyRef, r: Receive) extends Receive {
    def isDefinedAt(o: Any) = {
      val handled = r.isDefinedAt(o)
      EventHandler.debug(source, "received " + (if (handled) "handled" else "unhandled") + " message " + o)
      handled
    }
    def apply(o: Any): Unit = r(o)
  }
  object LoggingReceive {
    def apply(source: AnyRef, r: Receive): Receive = r match {
      case _ : LoggingReceive => r
      case _ => new LoggingReceive(source, r)
    }
  }

  /**
   * Wrap a Receive partial function in a logging enclosure, which sends a
   * debug message to the EventHandler each time before a message is matched.
   * This includes messages which are not handled.
   * 
   * <pre><code>
   * def receive = loggable {
   *   case x => ...
   * }
   * </code></pre>
   *
   * This method does NOT modify the given Receive unless
   * akka.actor.debug.receive is set within akka.conf.
   */
  def loggable(self: AnyRef)(r: Receive): Receive = if (addLoggingReceive) LoggingReceive(self, r) else r

  private[akka] val addLoggingReceive = config.getBool("akka.actor.debug.receive", false)
  private[akka] val debugAutoReceive = config.getBool("akka.actor.debug.autoreceive", false)
  private[akka] val debugLifecycle = config.getBool("akka.actor.debug.lifecycle", false)

  private[actor] val actorRefInCreation = new ThreadLocal[Option[ActorRef]]{
    override def initialValue = None
=======
  private[actor] val actorRefInCreation = new ThreadLocal[Stack[ActorRef]] {
    override def initialValue = Stack[ActorRef]()
>>>>>>> b5baf553
  }

  /**
   *  Creates an ActorRef out of the Actor with type T.
   * <pre>
   *   import Actor._
   *   val actor = actorOf[MyActor]
   *   actor.start()
   *   actor ! message
   *   actor.stop()
   * </pre>
   * You can create and start the actor in one statement like this:
   * <pre>
   *   val actor = actorOf[MyActor].start()
   * </pre>
   */
  def actorOf[T <: Actor : Manifest]: ActorRef = actorOf(manifest[T].erasure.asInstanceOf[Class[_ <: Actor]])

  /**
   * Creates an ActorRef out of the Actor of the specified Class.
   * <pre>
   *   import Actor._
   *   val actor = actorOf(classOf[MyActor])
   *   actor.start()
   *   actor ! message
   *   actor.stop()
   * </pre>
   * You can create and start the actor in one statement like this:
   * <pre>
   *   val actor = actorOf(classOf[MyActor]).start()
   * </pre>
   */
  def actorOf(clazz: Class[_ <: Actor]): ActorRef = new LocalActorRef(() => {
    import ReflectiveAccess.{ createInstance, noParams, noArgs }
    createInstance[Actor](clazz.asInstanceOf[Class[_]], noParams, noArgs) match {
      case Right(actor) => actor
      case Left(exception) =>
        val cause = exception match {
          case i: InvocationTargetException => i.getTargetException
          case _ => exception
        }

        throw new ActorInitializationException(
          "Could not instantiate Actor of " + clazz +
          "\nMake sure Actor is NOT defined inside a class/trait," +
          "\nif so put it outside the class/trait, f.e. in a companion object," +
          "\nOR try to change: 'actorOf[MyActor]' to 'actorOf(new MyActor)'.", cause)
    }

  }, None)

  /**
   * Creates an ActorRef out of the Actor. Allows you to pass in a factory function
   * that creates the Actor. Please note that this function can be invoked multiple
   * times if for example the Actor is supervised and needs to be restarted.
   * <p/>
   * <pre>
   *   import Actor._
   *   val actor = actorOf(new MyActor)
   *   actor.start()
   *   actor ! message
   *   actor.stop()
   * </pre>
   * You can create and start the actor in one statement like this:
   * <pre>
   *   val actor = actorOf(new MyActor).start()
   * </pre>
   */
  def actorOf(factory: => Actor): ActorRef = new LocalActorRef(() => factory, None)

  /**
   * Creates an ActorRef out of the Actor. Allows you to pass in a factory (Creator<Actor>)
   * that creates the Actor. Please note that this function can be invoked multiple
   * times if for example the Actor is supervised and needs to be restarted.
   * <p/>
   * JAVA API
   */
  def actorOf(creator: Creator[Actor]): ActorRef = new LocalActorRef(() => creator.create, None)

  /**
   * Use to spawn out a block of code in an event-driven actor. Will shut actor down when
   * the block has been executed.
   * <p/>
   * NOTE: If used from within an Actor then has to be qualified with 'Actor.spawn' since
   * there is a method 'spawn[ActorType]' in the Actor trait already.
   * Example:
   * <pre>
   * import Actor.{spawn}
   *
   * spawn  {
   *   ... // do stuff
   * }
   * </pre>
   */
  def spawn(body: => Unit)(implicit dispatcher: MessageDispatcher = Dispatchers.defaultGlobalDispatcher): Unit = {
    case object Spawn
    actorOf(new Actor() {
      self.dispatcher = dispatcher
      def receive = {
        case Spawn => try { body } finally { self.stop() }
      }
    }).start() ! Spawn
  }

  /**
   * Implicitly converts the given Option[Any] to a AnyOptionAsTypedOption which offers the method <code>as[T]</code>
   * to convert an Option[Any] to an Option[T].
   */
  implicit def toAnyOptionAsTypedOption(anyOption: Option[Any]) = new AnyOptionAsTypedOption(anyOption)

  /**
   * Implicitly converts the given Future[_] to a AnyOptionAsTypedOption which offers the method <code>as[T]</code>
   * to convert an Option[Any] to an Option[T].
   * This means that the following code is equivalent:
   *   (actor !! "foo").as[Int] (Deprecated)
   *   and
   *   (actor !!! "foo").as[Int] (Recommended)
   */
  implicit def futureToAnyOptionAsTypedOption(anyFuture: Future[_]) = new AnyOptionAsTypedOption({
   try { anyFuture.await } catch { case t: FutureTimeoutException => }
   anyFuture.resultOrException
  })
}

/**
 * Actor base trait that should be extended by or mixed to create an Actor with the semantics of the 'Actor Model':
 * <a href="http://en.wikipedia.org/wiki/Actor_model">http://en.wikipedia.org/wiki/Actor_model</a>
 * <p/>
 * An actor has a well-defined (non-cyclic) life-cycle.
 * <pre>
 * => NEW (newly created actor) - can't receive messages (yet)
 *     => STARTED (when 'start' is invoked) - can receive messages
 *         => SHUT DOWN (when 'exit' is invoked) - can't do anything
 * </pre>
 *
 * <p/>
 * The Actor's API is available in the 'self' member variable.
 *
 * <p/>
 * Here you find functions like:
 *   - !, !!, !!! and forward
 *   - link, unlink, startLink, spawnLink etc
 *   - makeRemote etc.
 *   - start, stop
 *   - etc.
 *
 * <p/>
 * Here you also find fields like
 *   - dispatcher = ...
 *   - id = ...
 *   - lifeCycle = ...
 *   - faultHandler = ...
 *   - trapExit = ...
 *   - etc.
 *
 * <p/>
 * This means that to use them you have to prefix them with 'self', like this: <tt>self ! Message</tt>
 *
 * However, for convenience you can import these functions and fields like below, which will allow you do
 * drop the 'self' prefix:
 * <pre>
 * class MyActor extends Actor  {
 *   import self._
 *   id = ...
 *   dispatcher = ...
 *   spawnLink[OtherActor]
 *   ...
 * }
 * </pre>
 *
 * @author <a href="http://jonasboner.com">Jonas Bon&#233;r</a>
 */
trait Actor {

  import Actor.{addLoggingReceive, debugAutoReceive, LoggingReceive}

  /**
   * Type alias because traits cannot have companion objects.
   */
  type Receive = Actor.Receive

  /**
   * Some[ActorRef] representation of the 'self' ActorRef reference.
   * <p/>
   * Mainly for internal use, functions as the implicit sender references when invoking
   * the 'forward' function.
   */
<<<<<<< HEAD
  @transient val someSelf: Some[ActorRef] = {
    val optRef = Actor.actorRefInCreation.get
    if (optRef.isEmpty) throw new ActorInitializationException(
      "ActorRef for instance of actor [" + getClass.getName + "] is not in scope." +
      "\n\tYou can not create an instance of an actor explicitly using 'new MyActor'." +
      "\n\tYou have to use one of the factory methods in the 'Actor' object to create a new actor." +
      "\n\tEither use:" +
      "\n\t\t'val actor = Actor.actorOf[MyActor]', or" +
      "\n\t\t'val actor = Actor.actorOf(new MyActor(..))'")
    Actor.actorRefInCreation.set(None)
    optRef.asInstanceOf[Some[ActorRef]].get.id = getClass.getName  //FIXME: Is this needed?
    optRef.asInstanceOf[Some[ActorRef]]
=======
  @transient
  implicit val someSelf: Some[ActorRef] = {
    val refStack = Actor.actorRefInCreation.get
    if (refStack.isEmpty) throw new ActorInitializationException(
      "ActorRef for instance of actor [" + getClass.getName + "] is not in scope." +
        "\n\tYou can not create an instance of an actor explicitly using 'new MyActor'." +
        "\n\tYou have to use one of the factory methods in the 'Actor' object to create a new actor." +
        "\n\tEither use:" +
        "\n\t\t'val actor = Actor.actorOf[MyActor]', or" +
        "\n\t\t'val actor = Actor.actorOf(new MyActor(..))'")
    val ref = refStack.head
    ref.id = getClass.getName
    Actor.actorRefInCreation.set(refStack.pop)
    Some(ref)
>>>>>>> b5baf553
  }

  /**
   * Option[ActorRef] representation of the 'self' ActorRef reference.
   * <p/>
   * Mainly for internal use, functions as the implicit sender references when invoking
   * one of the message send functions ('!', '!!' and '!!!').
   */
  def optionSelf: Option[ActorRef] = someSelf

  /**
   * The 'self' field holds the ActorRef for this actor.
   * <p/>
   * Can be used to send messages to itself:
   * <pre>
   * self ! message
   * </pre>
   * Here you also find most of the Actor API.
   * <p/>
   * For example fields like:
   * <pre>
   * self.dispatcher = ...
   * self.trapExit = ...
   * self.faultHandler = ...
   * self.lifeCycle = ...
   * self.sender
   * </pre>
   * <p/>
   * Here you also find methods like:
   * <pre>
   * self.reply(..)
   * self.link(..)
   * self.unlink(..)
   * self.start(..)
   * self.stop(..)
   * </pre>
   */
  @transient implicit val self: ScalaActorRef = someSelf.get

  /**
   * User overridable callback/setting.
   * <p/>
   * Partial function implementing the actor logic.
   * To be implemented by concrete actor class.
   * <p/>
   * Example code:
   * <pre>
   *   def receive = {
   *     case Ping =&gt;
   *       println("got a 'Ping' message")
   *       self.reply("pong")
   *
   *     case OneWay =&gt;
   *       println("got a 'OneWay' message")
   *
   *     case unknown =&gt;
   *       println("unknown message: " + unknown)
   * }
   * </pre>
   */
  protected def receive: Receive

  /**
   * User overridable callback.
   * <p/>
   * Is called when an Actor is started by invoking 'actor.start()'.
   */
  def preStart() {}

  /**
   * User overridable callback.
   * <p/>
   * Is called when 'actor.stop()' is invoked.
   */
  def postStop() {}

  /**
   * User overridable callback.
   * <p/>
   * Is called on a crashed Actor right BEFORE it is restarted to allow clean up of resources before Actor is terminated.
   */
  def preRestart(reason: Throwable) {}

  /**
   * User overridable callback.
   * <p/>
   * Is called right AFTER restart on the newly created Actor to allow reinitialization after an Actor crash.
   */
  def postRestart(reason: Throwable) {}

  /**
   * User overridable callback.
   * <p/>
   * Is called when a message isn't handled by the current behavior of the actor
   * by default it throws an UnhandledMessageException
   */
  def unhandled(msg: Any) {
    throw new UnhandledMessageException(msg, self)
  }

  /**
   * Is the actor able to handle the message passed in as arguments?
   */
  def isDefinedAt(message: Any): Boolean = {
    val behaviorStack = self.hotswap
    message match { //Same logic as apply(msg) but without the unhandled catch-all
      case l: AutoReceivedMessage           => true
      case msg if behaviorStack.nonEmpty &&
        behaviorStack.head.isDefinedAt(msg) => true
      case msg if behaviorStack.isEmpty &&
        processingBehavior.isDefinedAt(msg) => true
      case _                                => false
    }
  }

  /**
   * Changes the Actor's behavior to become the new 'Receive' (PartialFunction[Any, Unit]) handler.
   * Puts the behavior on top of the hotswap stack.
   * If "discardOld" is true, an unbecome will be issued prior to pushing the new behavior to the stack
   */
  def become(behavior: Receive, discardOld: Boolean = true) {
    if (discardOld) unbecome()
    self.hotswap = self.hotswap.push(behavior)
  }

  /**
   * Reverts the Actor behavior to the previous one in the hotswap stack.
   */
  def unbecome(): Unit = {
    val h = self.hotswap
    if (h.nonEmpty) self.hotswap = h.pop
  }

  // =========================================
  // ==== INTERNAL IMPLEMENTATION DETAILS ====
  // =========================================

  private[akka] final def apply(msg: Any) = {
    if (msg.isInstanceOf[AnyRef] && (msg.asInstanceOf[AnyRef] eq null))
      throw new InvalidMessageException("Message from [" + self.channel + "] to [" + self.toString + "] is null")
    val behaviorStack = self.hotswap
    msg match {
      case l: AutoReceivedMessage           => autoReceiveMessage(l)
      case msg if behaviorStack.nonEmpty &&
        behaviorStack.head.isDefinedAt(msg) => behaviorStack.head.apply(msg)
      case msg if behaviorStack.isEmpty &&
        processingBehavior.isDefinedAt(msg) => processingBehavior.apply(msg)
      case unknown                          => unhandled(unknown) //This is the only line that differs from processingbehavior
    }
  }

  private final def autoReceiveMessage(msg: AutoReceivedMessage): Unit = {
    if (debugAutoReceive)
      EventHandler.debug(this, "received AutoReceiveMessage " + msg)
    msg match {
      case HotSwap(code, discardOld) => become(code(self), discardOld)
      case RevertHotSwap             => unbecome()
      case Exit(dead, reason)        => self.handleTrapExit(dead, reason)
      case Link(child)               => self.link(child)
      case Unlink(child)             => self.unlink(child)
      case UnlinkAndStop(child)      => self.unlink(child); child.stop()
      case Restart(reason)           => throw reason
      case Kill                      => throw new ActorKilledException("Kill")
      case PoisonPill                =>
        val ch = self.channel
        self.stop()
        ch.sendException(new ActorKilledException("PoisonPill"))
    }
  }

  private lazy val processingBehavior = receive //ProcessingBehavior is the original behavior
}

private[actor] class AnyOptionAsTypedOption(anyOption: Option[Any]) {

  /**
   * Convenience helper to cast the given Option of Any to an Option of the given type. Will throw a ClassCastException
   * if the actual type is not assignable from the given one.
   */
  def as[T]: Option[T] = narrow[T](anyOption)

  /**
   * Convenience helper to cast the given Option of Any to an Option of the given type. Will swallow a possible
   * ClassCastException and return None in that case.
   */
  def asSilently[T: Manifest]: Option[T] = narrowSilently[T](anyOption)
}

/**
 * Marker interface for proxyable actors (such as typed actor).
 *
 * @author <a href="http://jonasboner.com">Jonas Bon&#233;r</a>
 */
trait Proxyable {
  private[actor] def swapProxiedActor(newInstance: Actor)
}

/**
 * Represents the different Actor types.
 *
 * @author <a href="http://jonasboner.com">Jonas Bon&#233;r</a>
 */
sealed trait ActorType
object ActorType {
  case object ScalaActor extends ActorType
  case object TypedActor extends ActorType
}<|MERGE_RESOLUTION|>--- conflicted
+++ resolved
@@ -9,11 +9,8 @@
 import akka.util.Helpers.{narrow, narrowSilently}
 import akka.util.ListenerManagement
 import akka.AkkaException
-<<<<<<< HEAD
 import akka.event.EventHandler
-=======
 import scala.collection.immutable.Stack
->>>>>>> b5baf553
 
 import scala.reflect.BeanProperty
 import akka.util. {ReflectiveAccess, Duration}
@@ -148,7 +145,6 @@
    */
   type Receive = PartialFunction[Any, Unit]
 
-<<<<<<< HEAD
   /**
    * This decorator adds invocation logging to a Receive function.
    */
@@ -187,12 +183,8 @@
   private[akka] val debugAutoReceive = config.getBool("akka.actor.debug.autoreceive", false)
   private[akka] val debugLifecycle = config.getBool("akka.actor.debug.lifecycle", false)
 
-  private[actor] val actorRefInCreation = new ThreadLocal[Option[ActorRef]]{
-    override def initialValue = None
-=======
   private[actor] val actorRefInCreation = new ThreadLocal[Stack[ActorRef]] {
     override def initialValue = Stack[ActorRef]()
->>>>>>> b5baf553
   }
 
   /**
@@ -380,22 +372,7 @@
    * Mainly for internal use, functions as the implicit sender references when invoking
    * the 'forward' function.
    */
-<<<<<<< HEAD
   @transient val someSelf: Some[ActorRef] = {
-    val optRef = Actor.actorRefInCreation.get
-    if (optRef.isEmpty) throw new ActorInitializationException(
-      "ActorRef for instance of actor [" + getClass.getName + "] is not in scope." +
-      "\n\tYou can not create an instance of an actor explicitly using 'new MyActor'." +
-      "\n\tYou have to use one of the factory methods in the 'Actor' object to create a new actor." +
-      "\n\tEither use:" +
-      "\n\t\t'val actor = Actor.actorOf[MyActor]', or" +
-      "\n\t\t'val actor = Actor.actorOf(new MyActor(..))'")
-    Actor.actorRefInCreation.set(None)
-    optRef.asInstanceOf[Some[ActorRef]].get.id = getClass.getName  //FIXME: Is this needed?
-    optRef.asInstanceOf[Some[ActorRef]]
-=======
-  @transient
-  implicit val someSelf: Some[ActorRef] = {
     val refStack = Actor.actorRefInCreation.get
     if (refStack.isEmpty) throw new ActorInitializationException(
       "ActorRef for instance of actor [" + getClass.getName + "] is not in scope." +
@@ -408,7 +385,6 @@
     ref.id = getClass.getName
     Actor.actorRefInCreation.set(refStack.pop)
     Some(ref)
->>>>>>> b5baf553
   }
 
   /**
