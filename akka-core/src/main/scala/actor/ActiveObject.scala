--- conflicted
+++ resolved
@@ -355,7 +355,7 @@
 
 object Dispatcher {
   val ZERO_ITEM_CLASS_ARRAY = Array[Class[_]]()
-  val ZERO_ITEM_OBJECT_ARRAY = Array[Object[_]]()  
+  val ZERO_ITEM_OBJECT_ARRAY = Array[Object]()  
 }
 
 /**
@@ -364,14 +364,8 @@
  * @author <a href="http://jonasboner.com">Jonas Bon&#233;r</a>
  */
 private[akka] class Dispatcher(transactionalRequired: Boolean, val callbacks: Option[RestartCallbacks]) extends Actor {
-<<<<<<< HEAD
-  private val ZERO_ITEM_CLASS_ARRAY = Array[Class[_]]()
-  private val ZERO_ITEM_OBJECT_ARRAY = Array[Object]()
-
-=======
   import Dispatcher._
-  
->>>>>>> 2b4053c1
+
   private[actor] var target: Option[AnyRef] = None
   private var preRestart: Option[Method] = None
   private var postRestart: Option[Method] = None
