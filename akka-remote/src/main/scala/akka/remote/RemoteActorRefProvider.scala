--- conflicted
+++ resolved
@@ -4,22 +4,24 @@
 
 package akka.remote
 
+import akka.{ AkkaException, AkkaApplication }
 import akka.actor._
-import akka.routing._
 import akka.actor.Actor._
 import akka.actor.Status._
+import akka.routing._
 import akka.dispatch._
 import akka.util.duration._
 import akka.config.ConfigurationException
-import akka.AkkaException
-import RemoteProtocol._
-import RemoteSystemDaemonMessageType._
+import akka.event.{ DeathWatch, EventHandler }
 import akka.serialization.{ Serialization, Serializer, ActorSerialization, Compression }
-import Compression.LZF
+import akka.serialization.Compression.LZF
+import akka.remote.RemoteProtocol._
+import akka.remote.RemoteProtocol.RemoteSystemDaemonMessageType._
+
 import java.net.InetSocketAddress
+import java.util.concurrent.ConcurrentHashMap
+
 import com.google.protobuf.ByteString
-import akka.AkkaApplication
-import akka.event.{ DeathWatch, EventHandler }
 
 /**
  * Remote ActorRefProvider. Starts up actor on remote node and creates a RemoteActorRef representing it.
@@ -28,9 +30,6 @@
  */
 class RemoteActorRefProvider(val app: AkkaApplication) extends ActorRefProvider {
 
-  import java.util.concurrent.ConcurrentHashMap
-  import akka.dispatch.Promise
-
   val local = new LocalActorRefProvider(app)
   val remote = new Remote(app)
 
@@ -43,84 +42,6 @@
 
   def actorOf(props: Props, address: String): ActorRef = actorOf(props, address, false)
 
-<<<<<<< HEAD
-  def actorOf(props: Props, address: String, systemService: Boolean): ActorRef = {
-    Address.validate(address)
-
-    val newFuture = Promise[ActorRef](5000)(defaultDispatcher) // FIXME is this proper timeout?
-    val oldFuture = actors.putIfAbsent(address, newFuture)
-
-    if (oldFuture eq null) { // we won the race -- create the actor and resolve the future
-      val actor: ActorRef = try {
-        app.deployer.lookupDeploymentFor(address) match {
-          case Some(DeploymentConfig.Deploy(_, _, routerType, nrOfInstances, failureDetectorType, DeploymentConfig.RemoteScope(remoteAddresses))) ⇒
-
-            val failureDetector = DeploymentConfig.failureDetectorTypeFor(failureDetectorType) match {
-              case FailureDetectorType.NoOp                           ⇒ new NoOpFailureDetector
-              case FailureDetectorType.RemoveConnectionOnFirstFailure ⇒ new RemoveConnectionOnFirstFailureFailureDetector
-              case FailureDetectorType.BannagePeriod(timeToBan)       ⇒ new BannagePeriodFailureDetector(timeToBan)
-              case FailureDetectorType.Custom(implClass)              ⇒ FailureDetector.createCustomFailureDetector(implClass)
-            }
-
-            val thisHostname = remote.address.getHostName
-            val thisPort = remote.address.getPort
-
-            def isReplicaNode: Boolean = remoteAddresses exists { remoteAddress ⇒
-              remoteAddress.hostname == thisHostname && remoteAddress.port == thisPort
-            }
-
-            if (isReplicaNode) {
-              // we are on one of the replica node for this remote actor
-              val localProps =
-                if (props.dispatcher == Props.defaultDispatcher) props.copy(dispatcher = app.dispatcher)
-                else props
-              new LocalActorRef(app, localProps, address, false)
-            } else {
-
-              // we are on the single "reference" node uses the remote actors on the replica nodes
-              val routerFactory: () ⇒ Router = DeploymentConfig.routerTypeFor(routerType) match {
-                case RouterType.Direct ⇒
-                  if (remoteAddresses.size != 1) throw new ConfigurationException(
-                    "Actor [%s] configured with Direct router must have exactly 1 remote node configured. Found [%s]"
-                      .format(address, remoteAddresses.mkString(", ")))
-                  () ⇒ new DirectRouter
-
-                case RouterType.Random ⇒
-                  if (remoteAddresses.size < 1) throw new ConfigurationException(
-                    "Actor [%s] configured with Random router must have at least 1 remote node configured. Found [%s]"
-                      .format(address, remoteAddresses.mkString(", ")))
-                  () ⇒ new RandomRouter
-
-                case RouterType.RoundRobin ⇒
-                  if (remoteAddresses.size < 1) throw new ConfigurationException(
-                    "Actor [%s] configured with RoundRobin router must have at least 1 remote node configured. Found [%s]"
-                      .format(address, remoteAddresses.mkString(", ")))
-                  () ⇒ new RoundRobinRouter
-
-                case RouterType.ScatterGather ⇒
-                  if (remoteAddresses.size < 1) throw new ConfigurationException(
-                    "Actor [%s] configured with ScatterGather router must have at least 1 remote node configured. Found [%s]"
-                      .format(address, remoteAddresses.mkString(", ")))
-                  () ⇒ new ScatterGatherFirstCompletedRouter()(defaultDispatcher, defaultTimeout)
-
-                case RouterType.LeastCPU          ⇒ sys.error("Router LeastCPU not supported yet")
-                case RouterType.LeastRAM          ⇒ sys.error("Router LeastRAM not supported yet")
-                case RouterType.LeastMessages     ⇒ sys.error("Router LeastMessages not supported yet")
-                case RouterType.Custom(implClass) ⇒ () ⇒ Routing.createCustomRouter(implClass)
-              }
-
-              var connections = Map.empty[InetSocketAddress, ActorRef]
-              remoteAddresses foreach { remoteAddress: DeploymentConfig.RemoteAddress ⇒
-                val inetSocketAddress = new InetSocketAddress(remoteAddress.hostname, remoteAddress.port)
-                connections += (inetSocketAddress -> RemoteActorRef(remote.server, inetSocketAddress, address, None))
-              }
-
-              val connectionManager = new RemoteConnectionManager(app, remote, connections)
-
-              connections.keys foreach { useActorOnNode(_, address, props.creator) }
-
-              actorOf(RoutedProps(routerFactory = routerFactory, connectionManager = connectionManager), address)
-=======
   def actorOf(props: Props, address: String, systemService: Boolean): ActorRef =
     if (systemService) local.actorOf(props, address, systemService)
     else {
@@ -132,12 +53,13 @@
             app.deployer.lookupDeploymentFor(address) match {
               case Some(DeploymentConfig.Deploy(_, _, routerType, nrOfInstances, failureDetectorType, DeploymentConfig.RemoteScope(remoteAddresses))) ⇒
 
-                val failureDetector = DeploymentConfig.failureDetectorTypeFor(failureDetectorType) match {
-                  case FailureDetectorType.NoOp                           ⇒ new NoOpFailureDetector
-                  case FailureDetectorType.RemoveConnectionOnFirstFailure ⇒ new RemoveConnectionOnFirstFailureFailureDetector
-                  case FailureDetectorType.BannagePeriod(timeToBan)       ⇒ new BannagePeriodFailureDetector(timeToBan)
-                  case FailureDetectorType.Custom(implClass)              ⇒ FailureDetector.createCustomFailureDetector(implClass)
-                }
+                // FIXME move to AccrualFailureDetector as soon as we have the Gossiper up and running and remove the option to select impl in the akka.conf file since we only have one
+                // val failureDetector = DeploymentConfig.failureDetectorTypeFor(failureDetectorType) match {
+                //   case FailureDetectorType.NoOp                           ⇒ new NoOpFailureDetector
+                //   case FailureDetectorType.RemoveConnectionOnFirstFailure ⇒ new RemoveConnectionOnFirstFailureFailureDetector
+                //   case FailureDetectorType.BannagePeriod(timeToBan)       ⇒ new BannagePeriodFailureDetector(timeToBan)
+                //   case FailureDetectorType.Custom(implClass)              ⇒ FailureDetector.createCustomFailureDetector(implClass)
+                // }
 
                 val thisHostname = remote.address.getHostName
                 val thisPort = remote.address.getPort
@@ -186,7 +108,7 @@
                     conns + (inetAddr -> RemoteActorRef(remote.server, inetAddr, address, None))
                   }
 
-                  val connectionManager = new RemoteConnectionManager(app, remote, connections, failureDetector)
+                  val connectionManager = new RemoteConnectionManager(app, remote, connections)
 
                   connections.keys foreach { useActorOnNode(_, address, props.creator) }
 
@@ -194,7 +116,6 @@
                 }
 
               case deploy ⇒ local.actorOf(props, address, systemService)
->>>>>>> aabba259
             }
           } catch {
             case e: Exception ⇒
@@ -267,11 +188,7 @@
     sendCommandToRemoteNode(connection, command, withACK = true) // ensure we get an ACK on the USE command
   }
 
-  private def sendCommandToRemoteNode(
-    connection: ActorRef,
-    command: RemoteSystemDaemonMessageProtocol,
-    withACK: Boolean) {
-
+  private def sendCommandToRemoteNode(connection: ActorRef, command: RemoteSystemDaemonMessageProtocol, withACK: Boolean) {
     if (withACK) {
       try {
         (connection ? (command, remote.remoteSystemDaemonAckTimeout)).as[Status] match {
