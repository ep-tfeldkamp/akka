/**
 *  Copyright (C) 2009-2011 Typesafe Inc. <http://www.typesafe.com>
 */

package akka.remote

import akka.actor._
import akka.event._
import akka.actor.Status._
import akka.util._
import akka.util.duration._
import akka.util.Helpers._
import akka.serialization.Compression.LZF
import akka.remote.RemoteProtocol._
import akka.remote.RemoteProtocol.RemoteSystemDaemonMessageType._
import java.net.InetSocketAddress
import com.eaio.uuid.UUID
import akka.serialization.{ JavaSerializer, Serialization, Serializer, Compression, SerializationExtension }
import akka.dispatch.{ Terminate, Dispatchers, Future, PinnedDispatcher, MessageDispatcher }
import java.util.concurrent.atomic.AtomicLong
import java.util.concurrent.TimeUnit.MILLISECONDS
import akka.dispatch.SystemMessage
import scala.annotation.tailrec

/**
 * Remote module - contains remote client and server config, remote server instance, remote daemon, remote dispatchers etc.
 */
class Remote(val settings: ActorSystem.Settings, val remoteSettings: RemoteSettings) {

  import settings._

  // TODO make this really pluggable
  val transports: TransportsMap = Map("akka" -> ((h, p) ⇒ Right(RemoteNettyAddress(h, p))))
  val remoteAddress: RemoteSystemAddress[ParsedTransportAddress] = {
    val unparsedAddress = remoteSettings.serverSettings.URI match {
      case RemoteAddressExtractor(a) ⇒ a
      case x                         ⇒ throw new IllegalArgumentException("cannot parse URI " + x)
    }
    val parsed = unparsedAddress.parse(transports) match {
      case Left(x)  ⇒ throw new IllegalArgumentException(x.transport.error)
      case Right(x) ⇒ x
    }
    parsed.copy(system = settings.name)
  }

  val failureDetector = new AccrualFailureDetector(remoteSettings.FailureDetectorThreshold, remoteSettings.FailureDetectorMaxSampleSize)

  @volatile
  private var _serialization: Serialization = _
  def serialization = _serialization

  @volatile
  private var _computeGridDispatcher: MessageDispatcher = _
  def computeGridDispatcher = _computeGridDispatcher

<<<<<<< HEAD
  @volatile
  private var _remoteDaemon: InternalActorRef = _
  def remoteDaemon = _remoteDaemon
=======
  val computeGridDispatcher = dispatcherFactory.newFromConfig("akka.remote.compute-grid-dispatcher")
>>>>>>> e18c924c

  @volatile
  private var _eventStream: NetworkEventStream = _
  def eventStream = _eventStream

  @volatile
  private var _server: RemoteSupport[ParsedTransportAddress] = _
  def server = _server

  @volatile
  private var _provider: RemoteActorRefProvider = _
  def provider = _provider

  def init(system: ActorSystemImpl, provider: RemoteActorRefProvider) = {

    val log = Logging(system, "Remote")

    _provider = provider
    _serialization = SerializationExtension(system)
    _computeGridDispatcher = system.dispatcherFactory.fromConfig("akka.remote.compute-grid-dispatcher")
    _remoteDaemon = new RemoteSystemDaemon(system, this, system.provider.rootPath / "remote", system.provider.rootGuardian, log)
    _eventStream = new NetworkEventStream(system)
    _server = {
      val arguments = Seq(
        classOf[ActorSystemImpl] -> system,
        classOf[Remote] -> this,
        classOf[RemoteSystemAddress[_ <: ParsedTransportAddress]] -> remoteAddress)
      val types: Array[Class[_]] = arguments map (_._1) toArray
      val values: Array[AnyRef] = arguments map (_._2) toArray

      ReflectiveAccess.createInstance[RemoteSupport[ParsedTransportAddress]](remoteSettings.RemoteTransport, types, values) match {
        case Left(problem) ⇒

          log.error(problem, "Could not load remote transport layer")
          throw problem

        case Right(remote) ⇒

          remote.start(None) //TODO Any application loader here?

          val remoteClientLifeCycleHandler = system.systemActorOf(Props(new Actor {
            def receive = {
              case RemoteClientError(cause, remote, address) ⇒ remote.shutdownClientConnection(address)
              case RemoteClientDisconnected(remote, address) ⇒ remote.shutdownClientConnection(address)
              case _                                         ⇒ //ignore other
            }
          }), "RemoteClientLifeCycleListener")

          system.eventStream.subscribe(eventStream.sender, classOf[RemoteLifeCycleEvent])
          system.eventStream.subscribe(remoteClientLifeCycleHandler, classOf[RemoteLifeCycleEvent])

          remote
      }
    }

    log.info("Starting remote server on [{}]", remoteAddress)
  }
}

/**
 * Internal system "daemon" actor for remote internal communication.
 *
 * It acts as the brain of the remote that responds to system remote events (messages) and undertakes action.
 */
class RemoteSystemDaemon(system: ActorSystemImpl, remote: Remote, _path: ActorPath, _parent: InternalActorRef, _log: LoggingAdapter)
  extends VirtualPathContainer(_path, _parent, _log) {

  /**
   * Find the longest matching path which we know about and return that ref
   * (or ask that ref to continue searching if elements are left).
   */
  override def getChild(names: Iterator[String]): InternalActorRef = {

    @tailrec
    def rec(s: String, n: Int): (InternalActorRef, Int) = {
      getChild(s) match {
        case null ⇒
          val last = s.lastIndexOf('/')
          if (last == -1) (Nobody, n)
          else rec(s.substring(0, last), n + 1)
        case ref ⇒ (ref, n)
      }
    }

    val full = Vector() ++ names
    rec(full.mkString("/"), 0) match {
      case (Nobody, _)        ⇒ Nobody
      case (ref, n) if n == 0 ⇒ ref
      case (ref, n)           ⇒ ref.getChild(full.takeRight(n).iterator)
    }
  }

  override def !(msg: Any)(implicit sender: ActorRef = null): Unit = msg match {
    case message: RemoteSystemDaemonMessageProtocol ⇒
      log.debug("Received command [\n{}] to RemoteSystemDaemon on [{}]", message.getMessageType, remote.remoteSettings.NodeName)

      message.getMessageType match {
        case USE     ⇒ handleUse(message)
        case RELEASE ⇒ handleRelease(message)
        // case STOP                   ⇒ cluster.shutdown()
        // case DISCONNECT             ⇒ cluster.disconnect()
        // case RECONNECT              ⇒ cluster.reconnect()
        // case RESIGN                 ⇒ cluster.resign()
        // case FAIL_OVER_CONNECTIONS  ⇒ handleFailover(message)
        case GOSSIP  ⇒ handleGossip(message)
        //        case FUNCTION_FUN0_UNIT     ⇒ handle_fun0_unit(message)
        //        case FUNCTION_FUN0_ANY      ⇒ handle_fun0_any(message, sender)
        //        case FUNCTION_FUN1_ARG_UNIT ⇒ handle_fun1_arg_unit(message)
        //        case FUNCTION_FUN1_ARG_ANY  ⇒ handle_fun1_arg_any(message, sender)
        case unknown ⇒ log.warning("Unknown message type {} received by {}", unknown, this)
      }

    case Terminated(child) ⇒ removeChild(child.path.elements.drop(1).mkString("/"))

    case unknown           ⇒ log.warning("Unknown message {} received by {}", unknown, this)
  }

  def handleUse(message: RemoteSystemDaemonMessageProtocol) {

    if (!message.hasActorPath || !message.hasSupervisor) log.error("Ignoring incomplete USE command [{}]", message)
    else {

      val actorFactoryBytes =
        if (remote.remoteSettings.ShouldCompressData) LZF.uncompress(message.getPayload.toByteArray)
        else message.getPayload.toByteArray

      val actorFactory =
        remote.serialization.deserialize(actorFactoryBytes, classOf[() ⇒ Actor], None) match {
          case Left(error)     ⇒ throw error
          case Right(instance) ⇒ instance.asInstanceOf[() ⇒ Actor]
        }

      import remote.remoteAddress
      implicit val t = remote.transports

      message.getActorPath match {
        case ParsedActorPath(`remoteAddress`, elems) if elems.nonEmpty && elems.head == "remote" ⇒
          // TODO RK canonicalize path so as not to duplicate it always #1446
          val subpath = elems.drop(1)
          val path = remote.remoteDaemon.path / subpath
          val supervisor = system.actorFor(message.getSupervisor).asInstanceOf[InternalActorRef]
          val actor = system.provider.actorOf(system, Props(creator = actorFactory), supervisor, path, true, None)
          addChild(subpath.mkString("/"), actor)
          system.deathWatch.subscribe(this, actor)
        case _ ⇒
          log.error("remote path does not match path from message [{}]", message)
      }
    }
  }

  // FIXME implement handleRelease
  def handleRelease(message: RemoteSystemDaemonMessageProtocol) {
  }

  def handleGossip(message: RemoteSystemDaemonMessageProtocol) {
    // try {
    //   val gossip = serialization.deserialize(message.getPayload.toByteArray, classOf[Gossip], None) match {
    //     case Left(error)     ⇒ throw error
    //     case Right(instance) ⇒ instance.asInstanceOf[Gossip]
    //   }

    //   gossiper tell gossip

    //   sender ! Success(address.toString)
    // } catch {
    //   case error: Throwable ⇒
    //     sender ! Failure(error)
    //     throw error
    // }
  }

  /*
   * generate name for temporary actor refs
   */
  //  private val tempNumber = new AtomicLong
  //  def tempName = "$_" + Helpers.base64(tempNumber.getAndIncrement())
  //  def tempPath = remote.remoteDaemon.path / tempName
  //
  //  // FIXME: handle real remote supervision, ticket #1408
  //  def handle_fun0_unit(message: RemoteSystemDaemonMessageProtocol) {
  //    new LocalActorRef(remote.system,
  //      Props(
  //        context ⇒ {
  //          case f: Function0[_] ⇒ try { f() } finally { context.self.stop() }
  //        }).copy(dispatcher = remote.computeGridDispatcher), remote.remoteDaemon, tempPath, systemService = true) ! payloadFor(message, classOf[Function0[Unit]])
  //  }
  //
  //  // FIXME: handle real remote supervision, ticket #1408
  //  def handle_fun0_any(message: RemoteSystemDaemonMessageProtocol, sender: ActorRef) {
  //    implicit val s = sender
  //    new LocalActorRef(remote.system,
  //      Props(
  //        context ⇒ {
  //          case f: Function0[_] ⇒ try { context.sender ! f() } finally { context.self.stop() }
  //        }).copy(dispatcher = remote.computeGridDispatcher), remote.remoteDaemon, tempPath, systemService = true) ! payloadFor(message, classOf[Function0[Any]])
  //  }
  //
  //  // FIXME: handle real remote supervision, ticket #1408
  //  def handle_fun1_arg_unit(message: RemoteSystemDaemonMessageProtocol) {
  //    new LocalActorRef(remote.system,
  //      Props(
  //        context ⇒ {
  //          case (fun: Function[_, _], param: Any) ⇒ try { fun.asInstanceOf[Any ⇒ Unit].apply(param) } finally { context.self.stop() }
  //        }).copy(dispatcher = remote.computeGridDispatcher), remote.remoteDaemon, tempPath, systemService = true) ! payloadFor(message, classOf[Tuple2[Function1[Any, Unit], Any]])
  //  }
  //
  //  // FIXME: handle real remote supervision, ticket #1408
  //  def handle_fun1_arg_any(message: RemoteSystemDaemonMessageProtocol, sender: ActorRef) {
  //    implicit val s = sender
  //    new LocalActorRef(remote.system,
  //      Props(
  //        context ⇒ {
  //          case (fun: Function[_, _], param: Any) ⇒ try { context.sender ! fun.asInstanceOf[Any ⇒ Any](param) } finally { context.self.stop() }
  //        }).copy(dispatcher = remote.computeGridDispatcher), remote.remoteDaemon, tempPath, systemService = true) ! payloadFor(message, classOf[Tuple2[Function1[Any, Any], Any]])
  //  }

  def handleFailover(message: RemoteSystemDaemonMessageProtocol) {
    // val (from, to) = payloadFor(message, classOf[(InetSocketremoteDaemonServiceName, InetSocketremoteDaemonServiceName)])
    // cluster.failOverClusterActorRefConnections(from, to)
  }

  private def payloadFor[T](message: RemoteSystemDaemonMessageProtocol, clazz: Class[T]): T = {
    remote.serialization.deserialize(message.getPayload.toByteArray, clazz, None) match {
      case Left(error)     ⇒ throw error
      case Right(instance) ⇒ instance.asInstanceOf[T]
    }
  }
}

class RemoteMessage(input: RemoteMessageProtocol, system: ActorSystemImpl, classLoader: Option[ClassLoader] = None) {

  def originalReceiver = input.getRecipient.getPath

  lazy val sender: ActorRef =
    if (input.hasSender) system.provider.actorFor(system.provider.rootGuardian, input.getSender.getPath)
    else system.deadLetters

  lazy val recipient: InternalActorRef = system.provider.actorFor(system.provider.rootGuardian, originalReceiver)

  lazy val payload: AnyRef = MessageSerializer.deserialize(system, input.getMessage, classLoader)

  override def toString = "RemoteMessage: " + payload + " to " + recipient + "<+{" + originalReceiver + "} from " + sender
}

trait RemoteMarshallingOps {

  def log: LoggingAdapter

  def system: ActorSystem

  def remote: Remote

  protected def useUntrustedMode: Boolean

  def createMessageSendEnvelope(rmp: RemoteMessageProtocol): AkkaRemoteProtocol = {
    val arp = AkkaRemoteProtocol.newBuilder
    arp.setMessage(rmp)
    arp.build
  }

  def createControlEnvelope(rcp: RemoteControlProtocol): AkkaRemoteProtocol = {
    val arp = AkkaRemoteProtocol.newBuilder
    arp.setInstruction(rcp)
    arp.build
  }

  /**
   * Serializes the ActorRef instance into a Protocol Buffers (protobuf) Message.
   */
  def toRemoteActorRefProtocol(actor: ActorRef): ActorRefProtocol = {
    ActorRefProtocol.newBuilder.setPath(actor.path.toString).build
  }

  def createRemoteMessageProtocolBuilder(
    recipient: ActorRef,
    message: Any,
    senderOption: Option[ActorRef]): RemoteMessageProtocol.Builder = {

    val messageBuilder = RemoteMessageProtocol.newBuilder.setRecipient(toRemoteActorRefProtocol(recipient))
    messageBuilder.setMessage(MessageSerializer.serialize(system, message.asInstanceOf[AnyRef]))

    if (senderOption.isDefined) messageBuilder.setSender(toRemoteActorRefProtocol(senderOption.get))

    messageBuilder
  }

  def receiveMessage(remoteMessage: RemoteMessage) {
    log.debug("received message {}", remoteMessage)

    val remoteDaemon = remote.remoteDaemon

    remoteMessage.recipient match {
      case `remoteDaemon` ⇒
        remoteMessage.payload match {
          case m: RemoteSystemDaemonMessageProtocol ⇒
            implicit val timeout = system.settings.ActorTimeout
            try remoteDaemon ! m catch {
              case e: Exception ⇒ log.error(e, "exception while processing remote command {} from {}", m.getMessageType(), remoteMessage.sender)
            }
          case x ⇒ log.warning("remoteDaemon received illegal message {} from {}", x, remoteMessage.sender)
        }
      case l @ (_: LocalActorRef | _: MinimalActorRef) ⇒
        remoteMessage.payload match {
          case msg: SystemMessage ⇒
            if (useUntrustedMode)
              throw new SecurityException("RemoteModule server is operating is untrusted mode, can not send system message")
            else l.sendSystemMessage(msg)
          case _: AutoReceivedMessage if (useUntrustedMode) ⇒
            throw new SecurityException("RemoteModule server is operating is untrusted mode, can not pass on a AutoReceivedMessage to the remote actor")
          case m ⇒ l.!(m)(remoteMessage.sender)
        }
      case r: RemoteActorRef ⇒
        implicit val t = remote.transports
        remoteMessage.originalReceiver match {
          case ParsedActorPath(address, _) if address == remote.remoteDaemon.path.address ⇒
            r.!(remoteMessage.payload)(remoteMessage.sender)
          case r ⇒ log.error("dropping message {} for non-local recipient {}", remoteMessage.payload, r)
        }
      case r ⇒ log.error("dropping message {} for non-local recipient {}", remoteMessage.payload, r)
    }
  }
}<|MERGE_RESOLUTION|>--- conflicted
+++ resolved
@@ -53,13 +53,9 @@
   private var _computeGridDispatcher: MessageDispatcher = _
   def computeGridDispatcher = _computeGridDispatcher
 
-<<<<<<< HEAD
   @volatile
   private var _remoteDaemon: InternalActorRef = _
   def remoteDaemon = _remoteDaemon
-=======
-  val computeGridDispatcher = dispatcherFactory.newFromConfig("akka.remote.compute-grid-dispatcher")
->>>>>>> e18c924c
 
   @volatile
   private var _eventStream: NetworkEventStream = _
@@ -79,7 +75,7 @@
 
     _provider = provider
     _serialization = SerializationExtension(system)
-    _computeGridDispatcher = system.dispatcherFactory.fromConfig("akka.remote.compute-grid-dispatcher")
+    _computeGridDispatcher = system.dispatcherFactory.newFromConfig("akka.remote.compute-grid-dispatcher")
     _remoteDaemon = new RemoteSystemDaemon(system, this, system.provider.rootPath / "remote", system.provider.rootGuardian, log)
     _eventStream = new NetworkEventStream(system)
     _server = {
