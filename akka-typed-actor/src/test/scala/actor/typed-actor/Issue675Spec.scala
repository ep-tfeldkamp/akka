/**
 * Copyright (C) 2009-2011 Scalable Solutions AB <http://scalablesolutions.se>
 */

package akka.actor

import org.scalatest.Spec
import org.scalatest.Assertions
import org.scalatest.matchers.ShouldMatchers
import org.scalatest.BeforeAndAfterEach
import org.scalatest.junit.JUnitRunner
import org.junit.runner.RunWith

import Issue675Spec._


object Issue675Spec {
  var l = collection.mutable.ListBuffer.empty[String]

  trait RegistrationService {
    def register(user: String, cred: String): Unit
  }

  class RegistrationServiceImpl extends TypedActor with RegistrationService {
    def register(user: String, cred: String): Unit = {}

    override def preStart() {
      l += "RegistrationServiceImpl.preStart() called"
    }
  }
}


@RunWith(classOf[JUnitRunner])
class Issue675Spec extends
  Spec with
  ShouldMatchers with
  BeforeAndAfterEach {

  override def afterEach() {
<<<<<<< HEAD
    Actor.registry.local.shutdownAll
=======
    Actor.registry.shutdownAll()
>>>>>>> 34f9041c
  }

  describe("TypedActor preStart method") {
    it("should be invoked once") {
      import Issue675Spec._
      val simplePojo = TypedActor.newInstance(classOf[RegistrationService], classOf[RegistrationServiceImpl])
      l.size should equal(1)
    }
  }
}<|MERGE_RESOLUTION|>--- conflicted
+++ resolved
@@ -38,11 +38,7 @@
   BeforeAndAfterEach {
 
   override def afterEach() {
-<<<<<<< HEAD
-    Actor.registry.local.shutdownAll
-=======
-    Actor.registry.shutdownAll()
->>>>>>> 34f9041c
+    Actor.registry.local.shutdownAll()
   }
 
   describe("TypedActor preStart method") {
