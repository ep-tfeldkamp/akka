/**
 * Copyright (C) 2009-2011 Typesafe Inc. <http://www.typesafe.com>
 */

package akka.testkit

import akka.actor._
import akka.util.ReflectiveAccess
import com.eaio.uuid.UUID
import akka.actor.Props._
import akka.actor.ActorSystem
import java.util.concurrent.atomic.AtomicLong
import akka.event.EventStream
import akka.dispatch.{ DefaultDispatcherPrerequisites, DispatcherPrerequisites, Mailbox }

/**
 * This special ActorRef is exclusively for use during unit testing in a single-threaded environment. Therefore, it
 * overrides the dispatcher to CallingThreadDispatcher and sets the receiveTimeout to None. Otherwise,
 * it acts just like a normal ActorRef. You may retrieve a reference to the underlying actor to test internal logic.
 *
 * @author Roland Kuhn
 * @since 1.1
 */
class TestActorRef[T <: Actor](
  _system: ActorSystemImpl,
  _prerequisites: DispatcherPrerequisites,
  _props: Props,
  _supervisor: ActorRef,
  name: String)
  extends LocalActorRef(_system, _props.withDispatcher(new CallingThreadDispatcher(_prerequisites)), _supervisor, _supervisor.path / name, false) {
  /**
   * Directly inject messages into actor receive behavior. Any exceptions
   * thrown will be available to you, while still being able to use
   * become/unbecome and their message counterparts.
   */
  def apply(o: Any) { underlyingActorInstance.apply(o) }

  /**
   * Retrieve reference to the underlying actor, where the static type matches the factory used inside the
   * constructor. Beware that this reference is discarded by the ActorRef upon restarting the actor (should this
   * reference be linked to a supervisor). The old Actor may of course still be used in post-mortem assertions.
   */
  def underlyingActor: T = underlyingActorInstance.asInstanceOf[T]

<<<<<<< HEAD
  override def toString = "TestActor[" + path + "]"
=======
  /**
   * Registers this actor to be a death monitor of the provided ActorRef
   * This means that this actor will get a Terminated()-message when the provided actor
   * is permanently terminated.
   *
   * @return the same ActorRef that is provided to it, to allow for cleaner invocations
   */
  def startsWatching(subject: ActorRef): ActorRef = underlying.startsWatching(subject)

  /**
   * Deregisters this actor from being a death monitor of the provided ActorRef
   * This means that this actor will not get a Terminated()-message when the provided actor
   * is permanently terminated.
   *
   * @return the same ActorRef that is provided to it, to allow for cleaner invocations
   */
  def stopsWatching(subject: ActorRef): ActorRef = underlying.stopsWatching(subject)

  override def toString = "TestActor[" + address + "]"
>>>>>>> db075d09

  override def equals(other: Any) = other match {
    case r: TestActorRef[_] ⇒ path == r.path
    case _                  ⇒ false
  }
}

object TestActorRef {

  private val number = new AtomicLong
  private[testkit] def randomName: String = {
    val l = number.getAndIncrement()
    "$" + akka.util.Helpers.base64(l)
  }

  def apply[T <: Actor](factory: ⇒ T)(implicit system: ActorSystem): TestActorRef[T] = apply[T](Props(factory), randomName)

  def apply[T <: Actor](factory: ⇒ T, name: String)(implicit system: ActorSystem): TestActorRef[T] = apply[T](Props(factory), name)

  def apply[T <: Actor](props: Props)(implicit system: ActorSystem): TestActorRef[T] = apply[T](props, randomName)

  def apply[T <: Actor](props: Props, name: String)(implicit system: ActorSystem): TestActorRef[T] =
    apply[T](props, system.asInstanceOf[ActorSystemImpl].guardian, name)

  def apply[T <: Actor](props: Props, supervisor: ActorRef, name: String)(implicit system: ActorSystem): TestActorRef[T] =
    new TestActorRef(system.asInstanceOf[ActorSystemImpl], system.dispatcherFactory.prerequisites, props, supervisor, name)

  def apply[T <: Actor](implicit m: Manifest[T], system: ActorSystem): TestActorRef[T] = apply[T](randomName)

  def apply[T <: Actor](name: String)(implicit m: Manifest[T], system: ActorSystem): TestActorRef[T] = apply[T](Props({
    import ReflectiveAccess.{ createInstance, noParams, noArgs }
    createInstance[T](m.erasure, noParams, noArgs) match {
      case Right(value) ⇒ value
      case Left(exception) ⇒ throw new ActorInitializationException(null,
        "Could not instantiate Actor" +
          "\nMake sure Actor is NOT defined inside a class/trait," +
          "\nif so put it outside the class/trait, f.e. in a companion object," +
          "\nOR try to change: 'actorOf[MyActor]' to 'actorOf(new MyActor)'.", exception)
    }
  }), name)
}<|MERGE_RESOLUTION|>--- conflicted
+++ resolved
@@ -42,9 +42,6 @@
    */
   def underlyingActor: T = underlyingActorInstance.asInstanceOf[T]
 
-<<<<<<< HEAD
-  override def toString = "TestActor[" + path + "]"
-=======
   /**
    * Registers this actor to be a death monitor of the provided ActorRef
    * This means that this actor will get a Terminated()-message when the provided actor
@@ -63,8 +60,7 @@
    */
   def stopsWatching(subject: ActorRef): ActorRef = underlying.stopsWatching(subject)
 
-  override def toString = "TestActor[" + address + "]"
->>>>>>> db075d09
+  override def toString = "TestActor[" + path + "]"
 
   override def equals(other: Any) = other match {
     case r: TestActorRef[_] ⇒ path == r.path
