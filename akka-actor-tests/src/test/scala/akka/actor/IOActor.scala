/**
 * Copyright (C) 2009-2011 Scalable Solutions AB <http://scalablesolutions.se>
 */

package akka.actor

import akka.util.{ ByteString, Duration, Timer }
import akka.util.duration._
import scala.util.continuations._
import akka.testkit._
import akka.dispatch.{ Await, Future, Promise, ExecutionContext, MessageDispatcher }
<<<<<<< HEAD
import java.net.{ SocketAddress, InetSocketAddress }
=======
import akka.pattern.ask
>>>>>>> 481aaa0d

object IOActorSpec {

  class SimpleEchoServer(host: String, port: Int) extends Actor {

    val server = IOManager(context.system) listen (host, port)

    val state = IO.IterateeRef.Map.sync[IO.Handle]()

    def receive = {

      case IO.NewClient(`server`) ⇒
        val socket = server.accept()
        state(socket) flatMap (_ ⇒ IO repeat (IO.takeAny map socket.write))

      case IO.Read(socket, bytes) ⇒
        state(socket)(IO Chunk bytes)

      case IO.Closed(socket, cause) ⇒
        state -= socket

    }

    override def postStop {
      server.close()
      state.keySet foreach (_.close())
    }
  }

  class SimpleEchoClient(host: String, port: Int) extends Actor {

    val socket = IOManager(context.system) connect (host, port)

    val state = IO.IterateeRef.sync()

    def receive = {

      case bytes: ByteString ⇒
        val source = sender
        socket write bytes
        state flatMap { _ ⇒
          IO take bytes.length map (source ! _) recover {
            case e ⇒ source ! Status.Failure(e)
          }
        }

      case IO.Read(`socket`, bytes) ⇒
        state(IO Chunk bytes)

      case IO.Connected(`socket`, _) ⇒

      case IO.Closed(`socket`, cause) ⇒
        state(IO EOF cause)
        throw (cause getOrElse new RuntimeException("Socket closed"))

    }

    override def postStop {
      socket.close()
      state(IO EOF None)
    }
  }

  sealed trait KVCommand {
    def bytes: ByteString
  }

  case class KVSet(key: String, value: String) extends KVCommand {
    val bytes = ByteString("SET " + key + " " + value.length + "\r\n" + value + "\r\n")
  }

  case class KVGet(key: String) extends KVCommand {
    val bytes = ByteString("GET " + key + "\r\n")
  }

  case object KVGetAll extends KVCommand {
    val bytes = ByteString("GETALL\r\n")
  }

  // Basic Redis-style protocol
  class KVStore(addressPromise: Promise[SocketAddress]) extends Actor {

    import context.system

    val state = IO.IterateeRef.Map.sync[IO.Handle]()

    var kvs: Map[String, String] = Map.empty

    val server = IOManager(context.system) listen (new InetSocketAddress("localhost", 0))

    val EOL = ByteString("\r\n")

    def receive = {

      case IO.Listening(`server`, address) ⇒
        addressPromise success address

      case IO.NewClient(`server`) ⇒
        val socket = server.accept()
        state(socket) flatMap { _ ⇒
          IO repeat {
            IO takeUntil EOL map (_.utf8String split ' ') flatMap {

              case Array("SET", key, length) ⇒
                for {
                  value ← IO take length.toInt
                  _ ← IO takeUntil EOL
                } yield {
                  kvs += (key -> value.utf8String)
                  ByteString("+OK\r\n")
                }

              case Array("GET", key) ⇒
                IO Iteratee {
                  kvs get key map { value ⇒
                    ByteString("$" + value.length + "\r\n" + value + "\r\n")
                  } getOrElse ByteString("$-1\r\n")
                }

              case Array("GETALL") ⇒
                IO Iteratee {
                  (ByteString("*" + (kvs.size * 2) + "\r\n") /: kvs) {
                    case (result, (k, v)) ⇒
                      val kBytes = ByteString(k)
                      val vBytes = ByteString(v)
                      result ++
                        ByteString("$" + kBytes.length) ++ EOL ++
                        kBytes ++ EOL ++
                        ByteString("$" + vBytes.length) ++ EOL ++
                        vBytes ++ EOL
                  }
                }

            } map (socket write)
          }
        }

      case IO.Read(socket, bytes) ⇒
        state(socket)(IO Chunk bytes)

      case IO.Closed(socket, cause) ⇒
        state -= socket

    }

    override def postStop {
      server.close()
      state.keySet foreach (_.close())
    }
  }

  class KVClient(address: SocketAddress) extends Actor {

    val socket = IOManager(context.system) connect (address)

    val state = IO.IterateeRef.sync()

    val EOL = ByteString("\r\n")

    def receive = {
      case cmd: KVCommand ⇒
        val source = sender
        socket write cmd.bytes
        state flatMap { _ ⇒
          readResult map (source !) recover {
            case e ⇒ source ! Status.Failure(e)
          }
        }

      case IO.Read(`socket`, bytes) ⇒
        state(IO Chunk bytes)

      case IO.Connected(`socket`, _) ⇒

      case IO.Closed(`socket`, cause) ⇒
        state(IO EOF cause)
        throw (cause getOrElse new RuntimeException("Socket closed"))

    }

    override def postStop {
      socket.close()
      state(IO EOF None)
    }

    def readResult: IO.Iteratee[Any] = {
      IO take 1 map (_.utf8String) flatMap {
        case "+" ⇒ IO takeUntil EOL map (msg ⇒ msg.utf8String)
        case "-" ⇒ IO takeUntil EOL flatMap (err ⇒ IO throwErr new RuntimeException(err.utf8String))
        case "$" ⇒
          IO takeUntil EOL map (_.utf8String.toInt) flatMap {
            case -1 ⇒ IO Done None
            case length ⇒
              for {
                value ← IO take length
                _ ← IO takeUntil EOL
              } yield Some(value.utf8String)
          }
        case "*" ⇒
          IO takeUntil EOL map (_.utf8String.toInt) flatMap {
            case -1 ⇒ IO Done None
            case length ⇒
              IO.takeList(length)(readResult) flatMap { list ⇒
                ((Right(Map()): Either[String, Map[String, String]]) /: list.grouped(2)) {
                  case (Right(m), List(Some(k: String), Some(v: String))) ⇒ Right(m + (k -> v))
                  case (Right(_), _) ⇒ Left("Unexpected Response")
                  case (left, _) ⇒ left
                } fold (msg ⇒ IO throwErr new RuntimeException(msg), IO Done _)
              }
          }
        case _ ⇒ IO throwErr new RuntimeException("Unexpected Response")
      }
    }
  }
}

@org.junit.runner.RunWith(classOf[org.scalatest.junit.JUnitRunner])
class IOActorSpec extends AkkaSpec with DefaultTimeout {
  import IOActorSpec._

  /**
   * Retries the future until a result is returned or until one of the limits are hit. If no
   * limits are provided the future will be retried indefinitely until a result is returned.
   *
   * @param count number of retries
   * @param timeout duration to retry within
   * @param delay duration to wait before retrying
   * @param filter determines which exceptions should be retried
   * @return a future containing the result or the last exception before a limit was hit.
   */
  def retry[T](count: Option[Int] = None, timeout: Option[Duration] = None, delay: Option[Duration] = Some(100 millis), filter: Option[Throwable ⇒ Boolean] = None)(future: ⇒ Future[T])(implicit executor: ExecutionContext): Future[T] = {

    val promise = Promise[T]()(executor)

    val timer = timeout match {
      case Some(duration) ⇒ Some(Timer(duration))
      case None           ⇒ None
    }

    def check(n: Int, e: Throwable): Boolean =
      (count.isEmpty || (n < count.get)) && (timer.isEmpty || timer.get.isTicking) && (filter.isEmpty || filter.get(e))

    def run(n: Int) {
      future onComplete {
        case Left(e) if check(n, e) ⇒
          if (delay.isDefined) {
            executor match {
              case m: MessageDispatcher ⇒ m.prerequisites.scheduler.scheduleOnce(delay.get)(run(n + 1))
              case _                    ⇒ // Thread.sleep, ignore, or other?
            }
          } else run(n + 1)
        case v ⇒ promise complete v
      }
    }

    run(0)

    promise
  }

  "an IO Actor" must {
    "run echo server" in {
      filterException[java.net.ConnectException] {
        val server = system.actorOf(Props(new SimpleEchoServer("localhost", 8064)))
        val client = system.actorOf(Props(new SimpleEchoClient("localhost", 8064)))
        val f1 = retry() { client ? ByteString("Hello World!1") }
        val f2 = retry() { client ? ByteString("Hello World!2") }
        val f3 = retry() { client ? ByteString("Hello World!3") }
        Await.result(f1, TestLatch.DefaultTimeout) must equal(ByteString("Hello World!1"))
        Await.result(f2, TestLatch.DefaultTimeout) must equal(ByteString("Hello World!2"))
        Await.result(f3, TestLatch.DefaultTimeout) must equal(ByteString("Hello World!3"))
        system.stop(client)
        system.stop(server)
      }
    }

    "run echo server under high load" in {
      filterException[java.net.ConnectException] {
        val server = system.actorOf(Props(new SimpleEchoServer("localhost", 8065)))
        val client = system.actorOf(Props(new SimpleEchoClient("localhost", 8065)))
        val list = List.range(0, 100)
        val f = Future.traverse(list)(i ⇒ retry() { client ? ByteString(i.toString) })
        assert(Await.result(f, TestLatch.DefaultTimeout).size === 100)
        system.stop(client)
        system.stop(server)
      }
    }

    "run key-value store" in {
      filterException[java.net.ConnectException] {
        val addressPromise = Promise[SocketAddress]()
        val server = system.actorOf(Props(new KVStore(addressPromise)))
        val address = Await.result(addressPromise, TestLatch.DefaultTimeout)
        val client1 = system.actorOf(Props(new KVClient(address)))
        val client2 = system.actorOf(Props(new KVClient(address)))
        val f1 = retry() { client1 ? KVSet("hello", "World") }
        val f2 = retry() { client1 ? KVSet("test", "No one will read me") }
        val f3 = f1 flatMap { _ ⇒ retry() { client1 ? KVGet("hello") } }
        val f4 = f2 flatMap { _ ⇒ retry() { client2 ? KVSet("test", "I'm a test!") } }
        val f5 = f4 flatMap { _ ⇒ retry() { client1 ? KVGet("test") } }
        val f6 = Future.sequence(List(f3, f5)) flatMap { _ ⇒ retry() { client2 ? KVGetAll } }
        Await.result(f1, TestLatch.DefaultTimeout) must equal("OK")
        Await.result(f2, TestLatch.DefaultTimeout) must equal("OK")
        Await.result(f3, TestLatch.DefaultTimeout) must equal(Some("World"))
        Await.result(f4, TestLatch.DefaultTimeout) must equal("OK")
        Await.result(f5, TestLatch.DefaultTimeout) must equal(Some("I'm a test!"))
        Await.result(f6, TestLatch.DefaultTimeout) must equal(Map("hello" -> "World", "test" -> "I'm a test!"))
        system.stop(client1)
        system.stop(client2)
        system.stop(server)
      }
    }
  }

}<|MERGE_RESOLUTION|>--- conflicted
+++ resolved
@@ -9,11 +9,8 @@
 import scala.util.continuations._
 import akka.testkit._
 import akka.dispatch.{ Await, Future, Promise, ExecutionContext, MessageDispatcher }
-<<<<<<< HEAD
 import java.net.{ SocketAddress, InetSocketAddress }
-=======
 import akka.pattern.ask
->>>>>>> 481aaa0d
 
 object IOActorSpec {
 
