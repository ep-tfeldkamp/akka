package akka.performance.workbench

import java.io.BufferedInputStream
import java.io.BufferedOutputStream
import java.io.File
import java.io.FileInputStream
import java.io.FileOutputStream
import java.io.FileWriter
import java.io.ObjectInputStream
import java.io.ObjectOutputStream
import java.io.PrintWriter
import java.text.SimpleDateFormat
import java.util.Date
import scala.collection.mutable.{ Map ⇒ MutableMap }
<<<<<<< HEAD
import akka.AkkaApplication
import akka.event.Logging
=======
>>>>>>> 294c71d9

trait BenchResultRepository {
  def add(stats: Stats)

  def get(name: String): Seq[Stats]

  def get(name: String, load: Int): Option[Stats]

  def getWithHistorical(name: String, load: Int): Seq[Stats]

  def isBaseline(stats: Stats): Boolean

  def saveHtmlReport(content: String, name: String): Unit

  def htmlReportUrl(name: String): String

}

object BenchResultRepository {
  private val repository = new FileBenchResultRepository
  def apply(): BenchResultRepository = repository
}

class FileBenchResultRepository extends BenchResultRepository {
  private val statsByName = MutableMap[String, Seq[Stats]]()
  private val baselineStats = MutableMap[Key, Stats]()
  private val historicalStats = MutableMap[Key, Seq[Stats]]()
  private val serDir = System.getProperty("benchmark.resultDir", "target/benchmark") + "/ser"
  private def serDirExists: Boolean = new File(serDir).exists
  private val htmlDir = System.getProperty("benchmark.resultDir", "target/benchmark") + "/html"
  private def htmlDirExists: Boolean = new File(htmlDir).exists
  protected val maxHistorical = 7

  val log = Logging(app, this)

  case class Key(name: String, load: Int)

  def add(stats: Stats) {
    val values = statsByName.getOrElseUpdate(stats.name, IndexedSeq.empty)
    statsByName(stats.name) = values :+ stats
    save(stats)
  }

  def get(name: String): Seq[Stats] = {
    statsByName.getOrElse(name, IndexedSeq.empty)
  }

  def get(name: String, load: Int): Option[Stats] = {
    get(name).find(_.load == load)
  }

  def isBaseline(stats: Stats): Boolean = {
    baselineStats.get(Key(stats.name, stats.load)) == Some(stats)
  }

  def getWithHistorical(name: String, load: Int): Seq[Stats] = {
    val key = Key(name, load)
    val historical = historicalStats.getOrElse(key, IndexedSeq.empty)
    val baseline = baselineStats.get(key)
    val current = get(name, load)

    val limited = (IndexedSeq.empty ++ historical ++ baseline ++ current).takeRight(maxHistorical)
    limited.sortBy(_.timestamp)
  }

  private def loadFiles() {
    if (serDirExists) {
      val files =
        for {
          f ← new File(serDir).listFiles
          if f.isFile
          if f.getName.endsWith(".ser")
        } yield f

      val (baselineFiles, historicalFiles) = files.partition(_.getName.startsWith("baseline-"))
      val baselines = load(baselineFiles)
      for (stats ← baselines) {
        baselineStats(Key(stats.name, stats.load)) = stats
      }
      val historical = load(historicalFiles)
      for (h ← historical) {
        val values = historicalStats.getOrElseUpdate(Key(h.name, h.load), IndexedSeq.empty)
        historicalStats(Key(h.name, h.load)) = values :+ h
      }
    }
  }

  private def save(stats: Stats) {
    new File(serDir).mkdirs
    if (!serDirExists) return
    val timestamp = new SimpleDateFormat("yyyyMMddHHmmss").format(new Date(stats.timestamp))
    val name = stats.name + "--" + timestamp + "--" + stats.load + ".ser"
    val f = new File(serDir, name)
    var out: ObjectOutputStream = null
    try {
      out = new ObjectOutputStream(new BufferedOutputStream(new FileOutputStream(f)))
      out.writeObject(stats)
    } catch {
      case e: Exception ⇒
<<<<<<< HEAD
        log.error("Failed to save [{}] to [{}], due to [{}]", stats, f.getAbsolutePath, e.getMessage)
=======
        val errMsg = "Failed to save [%s] to [%s], due to [%s]".format(stats, f.getAbsolutePath, e.getMessage)
        throw new RuntimeException(errMsg)
>>>>>>> 294c71d9
    } finally {
      if (out ne null) try { out.close() } catch { case ignore: Exception ⇒ }
    }
  }

  private def load(files: Iterable[File]): Seq[Stats] = {
    val result =
      for (f ← files) yield {
        var in: ObjectInputStream = null
        try {
          in = new ObjectInputStream(new BufferedInputStream(new FileInputStream(f)))
          val stats = in.readObject.asInstanceOf[Stats]
          Some(stats)
        } catch {
          case e: Throwable ⇒
<<<<<<< HEAD
            log.error("Failed to load from [{}], due to [{}]", f.getAbsolutePath, e.getMessage)
=======
>>>>>>> 294c71d9
            None
        } finally {
          if (in ne null) try { in.close() } catch { case ignore: Exception ⇒ }
        }
      }

    result.flatten.toSeq.sortBy(_.timestamp)
  }

  loadFiles()

  def saveHtmlReport(content: String, fileName: String) {
    new File(htmlDir).mkdirs
    if (!htmlDirExists) return
    val f = new File(htmlDir, fileName)
    var writer: PrintWriter = null
    try {
      writer = new PrintWriter(new FileWriter(f))
      writer.print(content)
      writer.flush()
    } catch {
      case e: Exception ⇒
<<<<<<< HEAD
        log.error("Failed to save report to [{}], due to [{}]", f.getAbsolutePath, e.getMessage)
=======
        val errMsg = "Failed to save report to [%s], due to [%s]".format(f.getAbsolutePath, e.getMessage)
        throw new RuntimeException(errMsg)
>>>>>>> 294c71d9
    } finally {
      if (writer ne null) try { writer.close() } catch { case ignore: Exception ⇒ }
    }
  }

  def htmlReportUrl(fileName: String): String = new File(htmlDir, fileName).getAbsolutePath
}
<|MERGE_RESOLUTION|>--- conflicted
+++ resolved
@@ -12,11 +12,8 @@
 import java.text.SimpleDateFormat
 import java.util.Date
 import scala.collection.mutable.{ Map ⇒ MutableMap }
-<<<<<<< HEAD
 import akka.AkkaApplication
 import akka.event.Logging
-=======
->>>>>>> 294c71d9
 
 trait BenchResultRepository {
   def add(stats: Stats)
@@ -49,8 +46,6 @@
   private val htmlDir = System.getProperty("benchmark.resultDir", "target/benchmark") + "/html"
   private def htmlDirExists: Boolean = new File(htmlDir).exists
   protected val maxHistorical = 7
-
-  val log = Logging(app, this)
 
   case class Key(name: String, load: Int)
 
@@ -116,12 +111,8 @@
       out.writeObject(stats)
     } catch {
       case e: Exception ⇒
-<<<<<<< HEAD
-        log.error("Failed to save [{}] to [{}], due to [{}]", stats, f.getAbsolutePath, e.getMessage)
-=======
         val errMsg = "Failed to save [%s] to [%s], due to [%s]".format(stats, f.getAbsolutePath, e.getMessage)
         throw new RuntimeException(errMsg)
->>>>>>> 294c71d9
     } finally {
       if (out ne null) try { out.close() } catch { case ignore: Exception ⇒ }
     }
@@ -137,10 +128,6 @@
           Some(stats)
         } catch {
           case e: Throwable ⇒
-<<<<<<< HEAD
-            log.error("Failed to load from [{}], due to [{}]", f.getAbsolutePath, e.getMessage)
-=======
->>>>>>> 294c71d9
             None
         } finally {
           if (in ne null) try { in.close() } catch { case ignore: Exception ⇒ }
@@ -163,12 +150,8 @@
       writer.flush()
     } catch {
       case e: Exception ⇒
-<<<<<<< HEAD
-        log.error("Failed to save report to [{}], due to [{}]", f.getAbsolutePath, e.getMessage)
-=======
         val errMsg = "Failed to save report to [%s], due to [%s]".format(f.getAbsolutePath, e.getMessage)
         throw new RuntimeException(errMsg)
->>>>>>> 294c71d9
     } finally {
       if (writer ne null) try { writer.close() } catch { case ignore: Exception ⇒ }
     }
