<project xmlns="http://maven.apache.org/POM/4.0.0" xmlns:xsi="http://www.w3.org/2001/XMLSchema-instance"
         xsi:schemaLocation="http://maven.apache.org/POM/4.0.0 http://maven.apache.org/maven-v4_0_0.xsd">
  <modelVersion>4.0.0</modelVersion>

  <artifactId>akka-samples-security</artifactId>
  <name>Akka Sample Security Module</name>

  <packaging>jar</packaging>

  <parent>
    <artifactId>akka</artifactId>
    <groupId>se.scalablesolutions.akka</groupId>
    <version>0.6</version>
    <relativePath>../pom.xml</relativePath>
  </parent>

  <dependencies>
    <dependency>
      <artifactId>akka-util-java</artifactId>
      <groupId>${project.groupId}</groupId>
      <version>${project.version}</version>
    </dependency>
    <dependency>
      <artifactId>akka-util</artifactId>
      <groupId>${project.groupId}</groupId>
      <version>${project.version}</version>
    </dependency>
    <dependency>
      <artifactId>akka-core</artifactId>
      <groupId>${project.groupId}</groupId>
      <version>${project.version}</version>
    </dependency>
    <dependency>
      <artifactId>akka-security</artifactId>
      <groupId>${project.groupId}</groupId>
      <version>${project.version}</version>
    </dependency>
    <dependency>
<<<<<<< HEAD
=======
      <artifactId>akka-persistence-cassandra</artifactId>
      <groupId>${project.groupId}</groupId>
      <version>${project.version}</version>
    </dependency>
    <dependency>
>>>>>>> fd7fb17e
      <groupId>javax.ws.rs</groupId>
      <artifactId>jsr311-api</artifactId>
      <version>1.0</version>
    </dependency>
    <dependency>
      <groupId>javax.annotation</groupId>
      <artifactId>jsr250-api</artifactId>
      <version>1.0</version>
    </dependency>

  </dependencies>

  <build>
    <sourceDirectory>src/main/scala</sourceDirectory>
    <plugins>
      <plugin>
        <artifactId>maven-antrun-plugin</artifactId>
        <executions>
          <execution>
            <phase>install</phase>
            <configuration>
              <tasks>
                <copy file="target/akka-samples-security-${project.version}.jar"
                      tofile="../deploy/akka-samples-security-${project.version}.jar"/>
              </tasks>
            </configuration>
            <goals>
              <goal>run</goal>
            </goals>
          </execution>
        </executions>
      </plugin>
    </plugins>
  </build>
</project><|MERGE_RESOLUTION|>--- conflicted
+++ resolved
@@ -36,14 +36,11 @@
       <version>${project.version}</version>
     </dependency>
     <dependency>
-<<<<<<< HEAD
-=======
       <artifactId>akka-persistence-cassandra</artifactId>
       <groupId>${project.groupId}</groupId>
       <version>${project.version}</version>
     </dependency>
     <dependency>
->>>>>>> fd7fb17e
       <groupId>javax.ws.rs</groupId>
       <artifactId>jsr311-api</artifactId>
       <version>1.0</version>
