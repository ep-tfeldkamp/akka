--- conflicted
+++ resolved
@@ -1,14 +1,10 @@
 
 resolvers += Classpaths.typesafeResolver
 
-<<<<<<< HEAD
 // these comment markers are for including code into the docs
 //#sbt-multi-jvm
-addSbtPlugin("com.typesafe.sbt" % "sbt-multi-jvm" % "0.3.0")
+addSbtPlugin("com.typesafe.sbt" % "sbt-multi-jvm" % "0.3.3")
 //#sbt-multi-jvm
-=======
-addSbtPlugin("com.typesafe.sbt" % "sbt-multi-jvm" % "0.3.3")
->>>>>>> ae009107
 
 addSbtPlugin("com.typesafe.sbtscalariform" % "sbtscalariform" % "0.4.0")
 
