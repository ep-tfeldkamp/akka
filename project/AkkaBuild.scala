--- conflicted
+++ resolved
@@ -20,13 +20,10 @@
 
   lazy val buildSettings = Dependencies.Versions ++ Seq(
     organization := "com.typesafe.akka",
-<<<<<<< HEAD
     // use the same value as in the build scope, so it can be overriden by stampVersion
-    version := (version in ThisBuild).value)
-=======
-    version := "2.5.9-dg-1.0.0"
+    //version := (version in ThisBuild).value
+        version := "2.5.12-dg-1.0.0"
   )
->>>>>>> fd50a366
 
   lazy val rootSettings = Release.settings ++
     UnidocRoot.akkaSettings ++
