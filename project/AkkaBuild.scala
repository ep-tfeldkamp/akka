/**
 *  Copyright (C) 2009-2012 Typesafe Inc. <http://www.typesafe.com>
 */

package akka

import sbt._
import sbt.Keys._
import com.typesafe.sbtmultijvm.MultiJvmPlugin
import com.typesafe.sbtmultijvm.MultiJvmPlugin.{ MultiJvm, extraOptions, jvmOptions, scalatestOptions, multiNodeExecuteTests }
import com.typesafe.sbtscalariform.ScalariformPlugin
import com.typesafe.sbtscalariform.ScalariformPlugin.ScalariformKeys
import com.typesafe.sbtosgi.OsgiPlugin.{ OsgiKeys, osgiSettings }
import com.typesafe.tools.mima.plugin.MimaPlugin.mimaDefaultSettings
import com.typesafe.tools.mima.plugin.MimaKeys.previousArtifact
import java.lang.Boolean.getBoolean
import sbt.Tests
<<<<<<< HEAD
import Sphinx.{ sphinxDocs, sphinxHtml, sphinxLatex, sphinxPdf, sphinxPygments, sphinxTags, sphinx }
=======
import Sphinx.{ sphinxDocs, sphinxTags }
>>>>>>> 5c00ed24

object AkkaBuild extends Build {
  System.setProperty("akka.mode", "test") // Is there better place for this?
  val enableMiMa = false

  lazy val buildSettings = Seq(
    organization := "com.typesafe.akka",
    version      := "2.1-SNAPSHOT",
    scalaVersion := "2.10.0-M6"
  )

  lazy val akka = Project(
    id = "akka",
    base = file("."),
    settings = parentSettings ++ Release.settings ++ Unidoc.settings ++ Publish.versionSettings ++
      Dist.settings ++ mimaSettings ++ Seq(
      testMailbox in GlobalScope := System.getProperty("akka.testMailbox", "false").toBoolean,
      parallelExecution in GlobalScope := System.getProperty("akka.parallelExecution", "false").toBoolean,
      Publish.defaultPublishTo in ThisBuild <<= crossTarget / "repository",
      Unidoc.unidocExclude := Seq(samples.id, tutorials.id),
      Dist.distExclude := Seq(actorTests.id, akkaSbtPlugin.id, docs.id),
      initialCommands in ThisBuild :=
        """|import language.postfixOps
           |import akka.actor._
           |import akka.dispatch._
           |import com.typesafe.config.ConfigFactory
           |import scala.concurrent.util.duration._
           |import akka.util.Timeout
           |val config = ConfigFactory.parseString("akka.stdout-loglevel=INFO,akka.loglevel=DEBUG")
           |val remoteConfig = ConfigFactory.parseString("akka.remote.netty{port=0,use-dispatcher-for-io=akka.actor.default-dispatcher,execution-pool-size=0},akka.actor.provider=RemoteActorRefProvider").withFallback(config)
           |var system: ActorSystem = null
           |def startSystem(remoting: Boolean = false) { system = ActorSystem("repl", if(remoting) remoteConfig else config); println("don’t forget to system.shutdown()!") }
           |implicit def ec = system.dispatcher
           |implicit val timeout = Timeout(5 seconds)
           |""".stripMargin,
      initialCommands in Test in ThisBuild += "import akka.testkit._"
    ),
    aggregate = Seq(actor, testkit, actorTests, remote, remoteTests, camel, cluster, slf4j, agent, transactor, mailboxes, zeroMQ, kernel, /*akkaSbtPlugin,*/ samples, tutorials, osgi, osgiAries, docs)
  )

  lazy val actor = Project(
    id = "akka-actor",
    base = file("akka-actor"),
    settings = defaultSettings ++ OSGi.actor ++ Seq(
      autoCompilerPlugins := true,
      libraryDependencies <+= scalaVersion { v => "org.scala-lang" % "scala-reflect" % v },
      packagedArtifact in (Compile, packageBin) <<= (artifact in (Compile, packageBin), OsgiKeys.bundle).identityMap,
      artifact in (Compile, packageBin) ~= (_.copy(`type` = "bundle")),
      // to fix scaladoc generation
      fullClasspath in doc in Compile <<= fullClasspath in Compile,
      libraryDependencies ++= Dependencies.actor,
      previousArtifact := akkaPreviousArtifact("akka-actor")
    )
  )

  lazy val testkit = Project(
    id = "akka-testkit",
    base = file("akka-testkit"),
    dependencies = Seq(actor),
    settings = defaultSettings ++ Seq(
      libraryDependencies ++= Dependencies.testkit,
      initialCommands += "import akka.testkit._",
      previousArtifact := akkaPreviousArtifact("akka-testkit")
    )
  )

  lazy val actorTests = Project(
    id = "akka-actor-tests",
    base = file("akka-actor-tests"),
    dependencies = Seq(testkit % "compile;test->test"),
    settings = defaultSettings ++ Seq(
      autoCompilerPlugins := true,
      libraryDependencies ++= Dependencies.actorTests
    )
  )

  lazy val remote = Project(
    id = "akka-remote",
    base = file("akka-remote"),
    dependencies = Seq(actor, actorTests % "test->test", testkit % "test->test"),
    settings = defaultSettings ++ OSGi.remote ++ Seq(
      libraryDependencies ++= Dependencies.remote,
      // disable parallel tests
      parallelExecution in Test := false
    )
  )

  lazy val remoteTests = Project(
    id = "akka-remote-tests",
    base = file("akka-remote-tests"),
    dependencies = Seq(remote, actorTests % "test->test", testkit % "test->test"),
    settings = defaultSettings ++ multiJvmSettings ++ Seq(
      // disable parallel tests
      parallelExecution in Test := false,
      extraOptions in MultiJvm <<= (sourceDirectory in MultiJvm) { src =>
        (name: String) => (src ** (name + ".conf")).get.headOption.map("-Dakka.config=" + _.absolutePath).toSeq
      },
      scalatestOptions in MultiJvm := defaultMultiJvmScalatestOptions,
      jvmOptions in MultiJvm := defaultMultiJvmOptions,
      previousArtifact := akkaPreviousArtifact("akka-remote")
    )
  ) configs (MultiJvm)

  lazy val cluster = Project(
    id = "akka-cluster",
    base = file("akka-cluster"),
    dependencies = Seq(remote, remoteTests % "compile;test->test;multi-jvm->multi-jvm", testkit % "test->test"),
    settings = defaultSettings ++ multiJvmSettings ++ OSGi.cluster ++ Seq(
      libraryDependencies ++= Dependencies.cluster,
      // disable parallel tests
      parallelExecution in Test := false,
      extraOptions in MultiJvm <<= (sourceDirectory in MultiJvm) { src =>
        (name: String) => (src ** (name + ".conf")).get.headOption.map("-Dakka.config=" + _.absolutePath).toSeq
      },
      scalatestOptions in MultiJvm := defaultMultiJvmScalatestOptions,
      jvmOptions in MultiJvm := defaultMultiJvmOptions,
      previousArtifact := akkaPreviousArtifact("akka-remote")
    )
  ) configs (MultiJvm)

  lazy val slf4j = Project(
    id = "akka-slf4j",
    base = file("akka-slf4j"),
    dependencies = Seq(actor, testkit % "test->test"),
    settings = defaultSettings ++ OSGi.slf4j ++ Seq(
      libraryDependencies ++= Dependencies.slf4j
    )
  )

  lazy val agent = Project(
    id = "akka-agent",
    base = file("akka-agent"),
    dependencies = Seq(actor, testkit % "test->test"),
    settings = defaultSettings ++ OSGi.agent ++ Seq(
      libraryDependencies ++= Dependencies.agent,
      previousArtifact := akkaPreviousArtifact("akka-agent")
    )
  )

  lazy val transactor = Project(
    id = "akka-transactor",
    base = file("akka-transactor"),
    dependencies = Seq(actor, testkit % "test->test"),
    settings = defaultSettings ++ OSGi.transactor ++ Seq(
      libraryDependencies ++= Dependencies.transactor,
      previousArtifact := akkaPreviousArtifact("akka-transactor")
    )
  )

  val testMailbox = SettingKey[Boolean]("test-mailbox")

  lazy val mailboxes = Project(
    id = "akka-durable-mailboxes",
    base = file("akka-durable-mailboxes"),
    settings = parentSettings,
    aggregate = Seq(mailboxesCommon, fileMailbox)
  )

  lazy val mailboxesCommon = Project(
    id = "akka-mailboxes-common",
    base = file("akka-durable-mailboxes/akka-mailboxes-common"),
    dependencies = Seq(remote, testkit % "compile;test->test"),
    settings = defaultSettings ++ OSGi.mailboxesCommon ++ Seq(
      libraryDependencies ++= Dependencies.mailboxes,
      previousArtifact := akkaPreviousArtifact("akka-mailboxes-common"),
        // DurableMailboxSpec published in akka-mailboxes-common-test
      publishArtifact in Test := true
    )
  )

  lazy val fileMailbox = Project(
    id = "akka-file-mailbox",
    base = file("akka-durable-mailboxes/akka-file-mailbox"),
    dependencies = Seq(mailboxesCommon % "compile;test->test", testkit % "test"),
    settings = defaultSettings ++ OSGi.fileMailbox ++ Seq(
      libraryDependencies ++= Dependencies.fileMailbox,
      previousArtifact := akkaPreviousArtifact("akka-file-mailbox")
    )
  )

  lazy val zeroMQ = Project(
    id = "akka-zeromq",
    base = file("akka-zeromq"),
    dependencies = Seq(actor, testkit % "test;test->test"),
    settings = defaultSettings ++ OSGi.zeroMQ ++ Seq(
      libraryDependencies ++= Dependencies.zeroMQ,
      previousArtifact := akkaPreviousArtifact("akka-zeromq")
    )
  )

  lazy val kernel = Project(
    id = "akka-kernel",
    base = file("akka-kernel"),
    dependencies = Seq(actor, testkit % "test->test"),
    settings = defaultSettings ++ Seq(
      libraryDependencies ++= Dependencies.kernel,
      previousArtifact := akkaPreviousArtifact("akka-kernel")
    )
  )

  lazy val camel = Project(
     id = "akka-camel",
     base = file("akka-camel"),
     dependencies = Seq(actor, slf4j, testkit % "test->test"),
     settings = defaultSettings ++ OSGi.camel ++ Seq(
       libraryDependencies ++= Dependencies.camel
     )
  )

  lazy val osgi = Project(
    id = "akka-osgi",
    base = file("akka-osgi"),
    dependencies = Seq(actor),
    settings = defaultSettings ++ OSGi.osgi ++ Seq(
      libraryDependencies ++= Dependencies.osgi,
      parallelExecution in Test := false
    )
  )

  lazy val osgiAries = Project(
    id = "akka-osgi-aries",
    base = file("akka-osgi-aries"),
    dependencies = Seq(osgi % "compile;test->test"),
    settings = defaultSettings ++ OSGi.osgiAries ++ Seq(
      libraryDependencies ++= Dependencies.osgiAries,
      parallelExecution in Test := false
    )
  )

  lazy val akkaSbtPlugin = Project(
    id = "akka-sbt-plugin",
    base = file("akka-sbt-plugin"),
    settings = defaultSettings ++ Seq(
      sbtPlugin := true,
      scalaVersion := "2.9.1"
    )
  )

  lazy val samples = Project(
    id = "akka-samples",
    base = file("akka-samples"),
    settings = parentSettings,
    aggregate = Seq(fsmSample, helloSample, helloKernelSample, remoteSample)
  )

  lazy val fsmSample = Project(
    id = "akka-sample-fsm",
    base = file("akka-samples/akka-sample-fsm"),
    dependencies = Seq(actor),
    settings = defaultSettings
  )

  lazy val helloSample = Project(
    id = "akka-sample-hello",
    base = file("akka-samples/akka-sample-hello"),
    dependencies = Seq(actor),
    settings = defaultSettings
  )

  lazy val helloKernelSample = Project(
    id = "akka-sample-hello-kernel",
    base = file("akka-samples/akka-sample-hello-kernel"),
    dependencies = Seq(kernel),
    settings = defaultSettings
  )

  lazy val remoteSample = Project(
    id = "akka-sample-remote",
    base = file("akka-samples/akka-sample-remote"),
    dependencies = Seq(actor, remote, kernel),
    settings = defaultSettings
  )

  lazy val tutorials = Project(
    id = "akka-tutorials",
    base = file("akka-tutorials"),
    settings = parentSettings,
    aggregate = Seq(firstTutorial)
  )

  lazy val firstTutorial = Project(
    id = "akka-tutorial-first",
    base = file("akka-tutorials/akka-tutorial-first"),
    dependencies = Seq(actor, testkit),
    settings = defaultSettings ++ Seq(
      libraryDependencies ++= Dependencies.tutorials
    )
  )

  lazy val docs = Project(
    id = "akka-docs",
    base = file("akka-docs"),
    dependencies = Seq(actor, testkit % "test->test", mailboxesCommon % "compile;test->test",
      remote, cluster, slf4j, agent, transactor, fileMailbox, zeroMQ, camel, osgi, osgiAries),
    settings = defaultSettings ++ Sphinx.settings ++ Seq(
      unmanagedSourceDirectories in Test <<= baseDirectory { _ ** "code" get },
      libraryDependencies ++= Dependencies.docs,
      unmanagedSourceDirectories in ScalariformKeys.format in Test <<= unmanagedSourceDirectories in Test,
      testOptions += Tests.Argument(TestFrameworks.JUnit, "-v"),
      // online version of docs
      sphinxTags in Sphinx.Html += "online"
    )
  )

  // Settings

  override lazy val settings = super.settings ++ buildSettings ++ Seq(
      resolvers += "Sonatype Snapshot Repo" at "https://oss.sonatype.org/content/repositories/snapshots/",
      resolvers += "Sonatype Releases Repo" at "https://oss.sonatype.org/content/repositories/releases/",
      resolvers += "Typesafe 2.10 Freshness" at "http://typesafe.artifactoryonline.com/typesafe/scala-fresh-2.10.x/", //FIXME REMOVE
      shellPrompt := { s => Project.extract(s).currentProject.id + " > " }
    )

  lazy val baseSettings = Defaults.defaultSettings ++ Publish.settings

  lazy val parentSettings = baseSettings ++ Seq(
    publishArtifact in Compile := false
  )

  val excludeTestNames = SettingKey[Seq[String]]("exclude-test-names")
  val excludeTestTags = SettingKey[Set[String]]("exclude-test-tags")
  val includeTestTags = SettingKey[Set[String]]("include-test-tags")
  val onlyTestTags = SettingKey[Set[String]]("only-test-tags")

  val defaultExcludedTags = Set("timing", "long-running")

  lazy val defaultMultiJvmOptions: Seq[String] = {
    import scala.collection.JavaConverters._
    val akkaProperties = System.getProperties.propertyNames.asScala.toList.collect {
      case key: String if key.startsWith("akka.") => "-D" + key + "=" + System.getProperty(key)
    }
    akkaProperties ::: (if (getBoolean("sbt.log.noformat")) List("-Dakka.test.nocolor=true") else Nil)
  }

  // for excluding tests by name use system property: -Dakka.test.names.exclude=TimingSpec
  // not supported by multi-jvm tests
  lazy val useExcludeTestNames: Seq[String] = systemPropertyAsSeq("akka.test.names.exclude")

  // for excluding tests by tag use system property: -Dakka.test.tags.exclude=<tag name>
  // note that it will not be used if you specify -Dakka.test.tags.only
  lazy val useExcludeTestTags: Set[String] = {
    if (useOnlyTestTags.isEmpty) defaultExcludedTags ++ systemPropertyAsSeq("akka.test.tags.exclude").toSet
    else Set.empty
  }

  // for including tests by tag use system property: -Dakka.test.tags.include=<tag name>
  // note that it will not be used if you specify -Dakka.test.tags.only
  lazy val useIncludeTestTags: Set[String] = {
    if (useOnlyTestTags.isEmpty) systemPropertyAsSeq("akka.test.tags.include").toSet
    else Set.empty
  }

  // for running only tests by tag use system property: -Dakka.test.tags.only=<tag name>
  lazy val useOnlyTestTags: Set[String] = systemPropertyAsSeq("akka.test.tags.only").toSet

  def executeMultiJvmTests: Boolean = {
    useOnlyTestTags.contains("long-running") ||
    !(useExcludeTestTags -- useIncludeTestTags).contains("long-running")
  }

  def systemPropertyAsSeq(name: String): Seq[String] = {
    val prop = System.getProperty(name, "")
    if (prop.isEmpty) Seq.empty else prop.split(",").toSeq
  }

  val multiNodeEnabled = java.lang.Boolean.getBoolean("akka.test.multi-node")

  lazy val defaultMultiJvmScalatestOptions: Seq[String] = {
    val excludeTags = (useExcludeTestTags -- useIncludeTestTags).toSeq
    Seq("-r", "org.scalatest.akka.QuietReporter") ++
    (if (excludeTags.isEmpty) Seq.empty else Seq("-l", if (multiNodeEnabled) excludeTags.mkString("\"", " ", "\"") else excludeTags.mkString(" "))) ++
    (if (useOnlyTestTags.isEmpty) Seq.empty else Seq("-n", if (multiNodeEnabled) useOnlyTestTags.mkString("\"", " ", "\"") else useOnlyTestTags.mkString(" ")))
  }

  lazy val defaultSettings = baseSettings ++ formatSettings ++ mimaSettings ++ Seq(
    resolvers += "Typesafe Repo" at "http://repo.typesafe.com/typesafe/releases/",

    // compile options
    scalacOptions in Compile ++= Seq("-encoding", "UTF-8", "-target:jvm-1.6", "-deprecation", "-feature", "-unchecked", "-Xlog-reflective-calls", "-Ywarn-adapted-args"),
    javacOptions in Compile ++= Seq("-Xlint:unchecked", "-Xlint:deprecation"),

    ivyLoggingLevel in ThisBuild := UpdateLogging.Quiet,

    parallelExecution in Test := System.getProperty("akka.parallelExecution", "false").toBoolean,
    logBuffered in Test := System.getProperty("akka.logBufferedTests", "false").toBoolean,

    excludeTestNames := useExcludeTestNames,
    excludeTestTags := useExcludeTestTags,
    includeTestTags := useIncludeTestTags,
    onlyTestTags := useOnlyTestTags,

    // add filters for tests excluded by name
    testOptions in Test <++= excludeTestNames map { _.map(exclude => Tests.Filter(test => !test.contains(exclude))) },

    // add arguments for tests excluded by tag - includes override excludes (opposite to scalatest)
    testOptions in Test <++= (excludeTestTags, includeTestTags) map { (excludes, includes) =>
      val tags = (excludes -- includes)
      if (tags.isEmpty) Seq.empty else Seq(Tests.Argument("-l", tags.mkString(" ")))
    },

    // add arguments for running only tests by tag
    testOptions in Test <++= onlyTestTags map { tags =>
      if (tags.isEmpty) Seq.empty else Seq(Tests.Argument("-n", tags.mkString(" ")))
    },

    // show full stack traces and test case durations
    testOptions in Test += Tests.Argument("-oDF")
  )

  lazy val formatSettings = ScalariformPlugin.scalariformSettings ++ Seq(
    ScalariformKeys.preferences in Compile := formattingPreferences,
    ScalariformKeys.preferences in Test    := formattingPreferences
  )

  def formattingPreferences = {
    import scalariform.formatter.preferences._
    FormattingPreferences()
    .setPreference(RewriteArrowSymbols, true)
    .setPreference(AlignParameters, true)
    .setPreference(AlignSingleLineCaseStatements, true)
  }

  lazy val multiJvmSettings = MultiJvmPlugin.settings ++ inConfig(MultiJvm)(ScalariformPlugin.scalariformSettings) ++ Seq(
    compileInputs in MultiJvm <<= (compileInputs in MultiJvm) dependsOn (ScalariformKeys.format in MultiJvm),
    ScalariformKeys.preferences in MultiJvm := formattingPreferences) ++
    ((executeMultiJvmTests, multiNodeEnabled) match {
      case (true, true) =>
        executeTests in Test <<= ((executeTests in Test), (multiNodeExecuteTests in MultiJvm)) map {
          case ((_, testResults), (_, multiNodeResults))  =>
            val results = testResults ++ multiNodeResults
            (Tests.overall(results.values), results)
        }
      case (true, false) =>
        executeTests in Test <<= ((executeTests in Test), (executeTests in MultiJvm)) map {
          case ((_, testResults), (_, multiNodeResults)) =>
            val results = testResults ++ multiNodeResults
            (Tests.overall(results.values), results)
        }
      case (false, _) => Seq.empty
    })

  lazy val mimaSettings = mimaDefaultSettings ++ Seq(
    // MiMa
    previousArtifact := None
  )

  def akkaPreviousArtifact(id: String, organization: String = "com.typesafe.akka", version: String = "2.0"): Option[sbt.ModuleID] =
    if (enableMiMa) Some(organization % id % version) // the artifact to compare binary compatibility with
    else None
}

// Dependencies

object Dependencies {
  import Dependency._

  val actor = Seq(config)

  val testkit = Seq(Test.scalatest, Test.junit)

  val actorTests = Seq(Test.junit, Test.scalatest, Test.commonsMath, Test.mockito, Test.scalacheck, protobuf)

  val remote = Seq(netty, protobuf, uncommonsMath, Test.junit, Test.scalatest)

  val cluster = Seq(Test.junit, Test.scalatest)

  val slf4j = Seq(slf4jApi, Test.logback)

  val agent = Seq(scalaStm, scalaActors, Test.scalatest, Test.junit)

  val transactor = Seq(scalaStm, scalaActors, Test.scalatest, Test.junit)

  val mailboxes = Seq(Test.scalatest, Test.junit)

  val fileMailbox = Seq(Test.commonsIo, Test.scalatest, Test.junit)

  val kernel = Seq(Test.scalatest, Test.junit)

  val camel = Seq(camelCore, Test.scalatest, Test.junit, Test.mockito)

  val osgi = Seq(osgiCore,Test.logback, Test.commonsIo, Test.pojosr, Test.tinybundles, Test.scalatest, Test.junit)

  val osgiAries = Seq(osgiCore, ariesBlueprint, Test.ariesProxy)

  val tutorials = Seq(Test.scalatest, Test.junit)

  val docs = Seq(Test.scalatest, Test.junit, Test.junitIntf)

  val zeroMQ = Seq(protobuf, zeroMQClient, Test.scalatest, Test.junit)
}

object Dependency {
  // Compile
  val config        = "com.typesafe"                % "config"                       % "0.4.1"       // ApacheV2
  val camelCore     = "org.apache.camel"            % "camel-core"                   % "2.8.0"       // ApacheV2
  val netty         = "io.netty"                    % "netty"                        % "3.5.1.Final" // ApacheV2
  val protobuf      = "com.google.protobuf"         % "protobuf-java"                % "2.4.1"       // New BSD
  val scalaStm      = "scala-stm"                   % "scala-stm"                    % "0.6-SNAPSHOT"         // FIXME REPLACE WITH BELOW
  val scalaActors   = "org.scala-lang"              % "scala-actors" % "2.10.0-M6" // FIXME REMOVE
  //val scalaStm      = "org.scala-tools"             %% "scala-stm"          % "0.6"         // Modified BSD (Scala)
  val slf4jApi      = "org.slf4j"                   % "slf4j-api"                    % "1.6.4"       // MIT
  val zeroMQClient  = "org.zeromq"                  %% "zeromq-scala-binding"        % "0.0.6"       // ApacheV2
  val uncommonsMath = "org.uncommons.maths"         % "uncommons-maths"              % "1.2.2a"      // ApacheV2
  val ariesBlueprint = "org.apache.aries.blueprint" % "org.apache.aries.blueprint"   % "0.3.2"       // ApacheV2
  val osgiCore      = "org.osgi"                    % "org.osgi.core"                % "4.2.0"       // ApacheV2

  // Test

  object Test {
    val commonsMath = "org.apache.commons"          % "commons-math"                 % "2.1"              % "test" // ApacheV2
    val commonsIo   = "commons-io"                  % "commons-io"                   % "2.0.1"            % "test" // ApacheV2
    val junit       = "junit"                       % "junit"                        % "4.10"             % "test" // Common Public License 1.0
    val logback     = "ch.qos.logback"              % "logback-classic"              % "1.0.4"            % "test" // EPL 1.0 / LGPL 2.1
    val mockito     = "org.mockito"                 % "mockito-all"                  % "1.8.1"            % "test" // MIT
    val scalatest   = "org.scalatest"               %% "scalatest"                   % "1.9-2.10.0-M6-B2" % "test" // ApacheV2
    val scalacheck  = "org.scalacheck"              %% "scalacheck"                  % "1.10.0"           % "test" // New BSD
    val ariesProxy  = "org.apache.aries.proxy"      % "org.apache.aries.proxy.impl"  % "0.3"              % "test" // ApacheV2
    val pojosr      = "com.googlecode.pojosr"       % "de.kalpatec.pojosr.framework" % "0.1.4"            % "test" // ApacheV2
    val tinybundles = "org.ops4j.pax.tinybundles"   % "tinybundles"                  % "1.0.0"            % "test" // ApacheV2
    val log4j       = "log4j"                       % "log4j"                        % "1.2.14"           % "test" // ApacheV2
    val junitIntf   = "com.novocode"                % "junit-interface"              % "0.8"              % "test" // MIT
  }
}

// OSGi settings

object OSGi {

  val actor = exports(Seq("akka*"))

  val agent = exports(Seq("akka.agent.*"))

  val camel = exports(Seq("akka.camel.*"))

  val cluster = exports(Seq("akka.cluster.*"))

  val fileMailbox = exports(Seq("akka.actor.mailbox.*"))

  val mailboxesCommon = exports(Seq("akka.actor.mailbox.*"))

  val osgi = exports(Seq("akka.osgi")) ++ Seq(OsgiKeys.privatePackage := Seq("akka.osgi.impl"))

  val osgiAries = exports() ++ Seq(OsgiKeys.privatePackage := Seq("akka.osgi.aries.*"))

  val remote = exports(Seq("akka.remote.*", "akka.routing.*", "akka.serialization.*"))

  val slf4j = exports(Seq("akka.event.slf4j.*"))

  val transactor = exports(Seq("akka.transactor.*"))

  val zeroMQ = exports(Seq("akka.zeromq.*"))

  def exports(packages: Seq[String] = Seq()) = osgiSettings ++ Seq(
    OsgiKeys.importPackage := defaultImports,
    OsgiKeys.exportPackage := packages
  )

  def defaultImports = Seq("!sun.misc", akkaImport(), configImport(), scalaImport(), "*")
  def akkaImport(packageName: String = "akka.*") = "%s;version=\"[2.1,2.2)\"".format(packageName)
  def configImport(packageName: String = "com.typesafe.config.*") = "%s;version=\"[0.4.1,0.5)\"".format(packageName)
  def scalaImport(packageName: String = "scala.*") = "%s;version=\"[2.9.2,2.10)\"".format(packageName)

}<|MERGE_RESOLUTION|>--- conflicted
+++ resolved
@@ -15,11 +15,7 @@
 import com.typesafe.tools.mima.plugin.MimaKeys.previousArtifact
 import java.lang.Boolean.getBoolean
 import sbt.Tests
-<<<<<<< HEAD
-import Sphinx.{ sphinxDocs, sphinxHtml, sphinxLatex, sphinxPdf, sphinxPygments, sphinxTags, sphinx }
-=======
 import Sphinx.{ sphinxDocs, sphinxTags }
->>>>>>> 5c00ed24
 
 object AkkaBuild extends Build {
   System.setProperty("akka.mode", "test") // Is there better place for this?
